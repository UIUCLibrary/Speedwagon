from unittest.mock import Mock, MagicMock, call

import pytest
from uiucprescon import packager
<<<<<<< HEAD

import speedwagon.exceptions
=======
>>>>>>> e3542355
from speedwagon import tasks, models
from speedwagon.workflows \
    import workflow_capture_one_to_dl_compound_and_dl as ht_wf

import os.path


def test_input_must_exist(monkeypatch):

    options = {
        "Input": "./invalid_folder/",
        "Output Digital Library": "./some_real_DL_folder",
        "Output HathiTrust": "./some_real_HT_folder",
    }

    def mock_exists(path):
        if path == options["Input"]:
            return False
        else:
            return True
    with monkeypatch.context() as mp:
        mp.setattr(os.path, "exists", mock_exists)
        with pytest.raises(ValueError) as e:
            workflow = ht_wf.CaptureOneToDlCompoundAndDLWorkflow()
            workflow.validate_user_options(**options)
        assert 'Directory "./invalid_folder/" does not exist' in str(e.value)


def test_discover_task_metadata(monkeypatch, user_options):
    additional_data = {}
    initial_results = []
    user_options["Input"] = "some_real_source_folder"
    user_options["Output Digital Library"] = "./some_real_dl_folder/"
    user_options["Output HathiTrust"]= "./some_real_ht_folder/"
    # }
    workflow = ht_wf.CaptureOneToDlCompoundAndDLWorkflow()

    def mock_exists(path):
        if path == user_options["Input"]:
            return True
        else:
            return False

    def mock_scandir(path):
        for i_number in range(20):
            file_mock = Mock()
            file_mock.name = f"99423682912205899-{str(i_number).zfill(8)}.tif"
            yield file_mock

    with monkeypatch.context() as mp:
        mp.setattr(os.path, "exists", mock_exists)
        mp.setattr(os, "scandir", mock_scandir)
        new_task_metadata = workflow.discover_task_metadata(
            initial_results=initial_results,
            additional_data=additional_data,
            **user_options
        )

    assert len(new_task_metadata) == 1
    md = new_task_metadata[0]
    assert \
        md['source_path'] == user_options['Input'] and \
        md['output_dl'] == user_options['Output Digital Library'] and \
        md['output_ht'] == user_options['Output HathiTrust']


def test_create_new_task_hathi_and_dl(monkeypatch):
    task_builder = tasks.TaskBuilder(
        tasks.MultiStageTaskBuilder("."),
        "."
    )
    mock_package = MagicMock()
    mock_package.metadata = MagicMock()
    job_args = {
        'package': mock_package,
        "output_dl": "./some_real_dl_folder/",
        "output_ht": "./some_real_ht_folder/",
        "source_path": "./some_real_source_folder/",
    }
    workflow = ht_wf.CaptureOneToDlCompoundAndDLWorkflow()
    workflow.create_new_task(task_builder, **job_args)
    task_built = task_builder.build_task()
    assert len(task_built.subtasks) == 2
    tasks_sorted = sorted(task_built.subtasks, key=lambda t: t.package_format)
    assert tasks_sorted[0].package_format == 'Digital Library Compound' and \
           tasks_sorted[1].package_format == 'HathiTrust jp2'


def test_package_converter(tmpdir):
    output_ht = tmpdir / "ht"
    output_ht.ensure_dir()

    mock_source_package = MagicMock()
    mock_dest_package = MagicMock()
    options = {
        "source_path":  "./some_path/99423682912205899-00000001.tif",
        "packaging_id": "99423682912205899",
        "existing_package": mock_source_package,
        "new_package_root": output_ht.strpath,
        "package_format": 'mock_new_format'
    }

    ht_wf.PackageConverter.package_formats['mock_new_format'] = \
        mock_dest_package

    new_task = ht_wf.PackageConverter(**options)

    new_task.log = MagicMock()
    mock_packager = MagicMock()
    mock_packager.transform = MagicMock()
    new_task.package_factory = MagicMock(return_value=mock_packager)
    new_task.work()
    mock_packager.transform.assert_called_with(
        mock_source_package,
        dest=options['new_package_root']
    )


class TestWorkflow:

    @pytest.mark.parametrize("dl_outpath, ht_outpath", [
        ("some/real/output/dl", "some/real/output/ht"),
        (None, "some/real/output/ht"),
        ("some/real/output/dl", None),
    ])
    def test_output(self, user_options, monkeypatch, dl_outpath, ht_outpath):
        user_options['Input'] = "some/real/path"
        user_options['Output Digital Library'] = dl_outpath
        user_options['Output HathiTrust'] = ht_outpath
        import os

        def mock_scandir(path):
            for i_number in range(20):
                file_mock = Mock()
                file_mock.name = f"99423682912205899-{str(i_number).zfill(8)}.tif"
                yield file_mock

        initial_results = []
        additional_data = {}
        with monkeypatch.context() as mp:
            mp.setattr(os.path, "exists", lambda path: path in [
                user_options['Input'],
                user_options['Output Digital Library'],
                user_options['Output HathiTrust']
            ])

            workflow = ht_wf.CaptureOneToDlCompoundAndDLWorkflow()
            mp.setattr(os, "scandir", mock_scandir)
            new_task_metadata = workflow.discover_task_metadata(
                initial_results=initial_results,
                additional_data=additional_data,
                **user_options
            )
            package_factory = Mock()
            for task_metadata in new_task_metadata:
                task_builder = tasks.TaskBuilder(
                    tasks.MultiStageTaskBuilder("."),
                    "."
                )
                workflow.create_new_task(task_builder, **task_metadata)
                for t in task_builder.build_task().subtasks:
                    t.package_factory = Mock(return_value=package_factory)
                    t.exec()

            assert package_factory.transform.called is True
            calls = []
            if dl_outpath is not None:
                calls.append(
                    call(task_metadata['package'],
                         dest=user_options['Output Digital Library'])
                )

            if ht_outpath is not None:
                calls.append(
                    call(task_metadata['package'],
                         dest=user_options['Output HathiTrust']
                         )
                )

            assert package_factory.transform.call_count == len(
                list(filter(lambda x: x is not None, [dl_outpath, ht_outpath]))
            )

            package_factory.transform.assert_has_calls(calls, any_order=True)

@pytest.fixture()
def user_options():
    workflow = ht_wf.CaptureOneToDlCompoundAndDLWorkflow()
    return models.ToolOptionsModel3(workflow.user_options()).get()


class TestValidateUserArgs:
    @pytest.mark.parametrize("key", ht_wf.UserArgs.__annotations__.keys())
    def test_user_options_matches_user_typedict(self, user_options, key):
        assert key in user_options

    @pytest.mark.parametrize("dl_outpath, ht_outpath, is_valid", [
        ("some/real/output/dl", "some/real/output/ht", True),
        (None, "some/real/output/ht", True),
        ("some/real/output/dl", None, True),
        (None, None, False),
    ])
    def test_one_output_must_exist(
            self, user_options, monkeypatch, dl_outpath, ht_outpath, is_valid
    ):
        user_options['Input'] = "some/real/path"
        user_options['Output Digital Library'] = dl_outpath
        user_options['Output HathiTrust'] = ht_outpath

        existing_paths = [
            user_options['Input'],
            user_options['Output Digital Library'],
            user_options['Output HathiTrust']
        ]

        monkeypatch.setattr(
            os.path,
            "exists",
            lambda path: path in existing_paths and path is not None
        )

        workflow = ht_wf.CaptureOneToDlCompoundAndDLWorkflow()
        if is_valid is True:
            assert workflow.validate_user_options(**user_options) is True
        else:
            with pytest.raises(ValueError):
                workflow.validate_user_options(**user_options)

    def test_valid(self, user_options, monkeypatch):
        user_options['Input'] = "some/real/path"
        user_options['Output Digital Library'] = "some/real/output/dl"
        user_options['Output HathiTrust'] = "some/real/output/ht"
        import os
        workflow = ht_wf.CaptureOneToDlCompoundAndDLWorkflow()
        with monkeypatch.context() as mp:
            mp.setattr(os.path, "exists", lambda x: True)
            assert workflow.validate_user_options(**user_options) is True

    def test_invalid_no_outputs(self, user_options):
        user_options['Input'] = "some/real/path"
        user_options['Output Digital Library'] = None
        user_options['Output HathiTrust'] = None
        workflow = ht_wf.CaptureOneToDlCompoundAndDLWorkflow()
        with pytest.raises(ValueError):
            workflow.validate_user_options(**user_options)


@pytest.mark.parametrize("dl_outpath, ht_outpath, is_valid", [
        ("some/real/output/dl", "some/real/output/ht", True),
        (None, "some/real/output/ht", True),
        ("some/real/output/dl", None, True),
        (None, None, False),
    ])
def test_output_validator(monkeypatch, dl_outpath, ht_outpath, is_valid):
    user_options = {}
    user_options['Input'] = "some/real/path"
    user_options['Output Digital Library'] = dl_outpath
    user_options['Output HathiTrust'] = ht_outpath
    checks = [
        'Output Digital Library',
        'Output HathiTrust'
    ]
    existing_paths = [
        user_options['Output Digital Library'],
        user_options['Output HathiTrust']
    ]
    monkeypatch.setattr(
        os.path,
        "exists",
        lambda path: path in existing_paths and path is not None
    )
    validator = ht_wf.OutputValidator(checks)
<<<<<<< HEAD
    assert \
        validator.is_valid(
            **user_options
        ) is is_valid, validator.explanation(**user_options)


def test_output_validator_success_is_ok(user_options, monkeypatch):
    user_options['Input'] = "some/real/path"
    user_options['Output Digital Library'] = "some/real/output_path_for_dl"
    user_options['Output HathiTrust'] = "some/real/output_path_for_ht"

    validator = ht_wf.OutputValidator(
        ['Output Digital Library', "Output HathiTrust"]
    )
    with monkeypatch.context() as mp:
        mp.setattr(
            ht_wf.OutputValidator,
            "is_valid",
            lambda *args, **user_args: True
        )
        assert validator.explanation(**user_options) == "ok"

=======
    assert validator.is_valid(**user_options) is is_valid, validator.explanation(**user_options)
>>>>>>> e3542355

@pytest.mark.parametrize(
    "user_selected_package_type, expected_package_type", [
        ("Capture One", packager.packages.CaptureOnePackage),
        ("Archival collections/Non EAS", packager.packages.ArchivalNonEAS),
        ("Cataloged collections/Non EAS", packager.packages.CatalogedNonEAS),
    ]
)
def test_discover_task_metadata_gets_right_package(user_options, user_selected_package_type, expected_package_type, monkeypatch):
    additional_data = {}
    initial_results = []
    user_args = {
        "Input": "some_real_source_folder",
        "Package Type": user_selected_package_type,
        "Output Digital Library": "./some_real_dl_folder/",
        "Output HathiTrust": "./some_real_ht_folder/",
    }
    workflow = ht_wf.CaptureOneToDlCompoundAndDLWorkflow()

    def mock_scandir(path):
        for i_number in range(20):
            file_mock = Mock()
            file_mock.name = f"99423682912205899-{str(i_number).zfill(8)}.tif"
            file_mock.path = os.path.join(path, file_mock.name)
            yield file_mock

    real_paths = [
        user_args["Input"],
        user_args["Output Digital Library"],
        user_args["Output HathiTrust"],
    ]

<<<<<<< HEAD
=======

>>>>>>> e3542355
    def PackageFactory(package_type):
        assert isinstance(package_type, expected_package_type)
        return package_type

    with monkeypatch.context() as mp:
        mp.setattr(
            os.path,
            "exists",
            lambda path: path in real_paths and path is not None
        )
        mp.setattr(os, "scandir", mock_scandir)
        from uiucprescon import packager

        mp.setattr(packager, "PackageFactory", PackageFactory)
        workflow.discover_task_metadata(
            initial_results=initial_results,
            additional_data=additional_data,
            **user_args
        )
    # assert PackageFactory.called is True
    #
    # calls = [
    #     call(packager.packages.CaptureOnePackage(delimiter="-"))
    # ]
<<<<<<< HEAD
    # PackageFactory.assert_has_calls(calls)


def test_discover_task_metadata_invalid_package(user_options):
    workflow = ht_wf.CaptureOneToDlCompoundAndDLWorkflow()
    initial_results = []
    additional_data = {}
    user_options['Package Type'] = "not a real package type"
    with pytest.raises(ValueError):
        workflow.discover_task_metadata(
            initial_results=initial_results,
            additional_data=additional_data,
            **user_options
        )


def test_failed_to_locate_files_throws_speedwagon_exception(
        user_options, monkeypatch
):

    workflow = ht_wf.CaptureOneToDlCompoundAndDLWorkflow()
    from uiucprescon.packager import PackageFactory
    monkeypatch.setattr(
        PackageFactory,
        "locate_packages",
        Mock(side_effect=FileNotFoundError)
    )

    with pytest.raises(speedwagon.exceptions.SpeedwagonException):
        workflow.discover_task_metadata(
            initial_results=[],
            additional_data={},
            **user_options
        )
=======
    # PackageFactory.assert_has_calls(calls)
>>>>>>> e3542355
<|MERGE_RESOLUTION|>--- conflicted
+++ resolved
@@ -2,11 +2,6 @@
 
 import pytest
 from uiucprescon import packager
-<<<<<<< HEAD
-
-import speedwagon.exceptions
-=======
->>>>>>> e3542355
 from speedwagon import tasks, models
 from speedwagon.workflows \
     import workflow_capture_one_to_dl_compound_and_dl as ht_wf
@@ -279,32 +274,7 @@
         lambda path: path in existing_paths and path is not None
     )
     validator = ht_wf.OutputValidator(checks)
-<<<<<<< HEAD
-    assert \
-        validator.is_valid(
-            **user_options
-        ) is is_valid, validator.explanation(**user_options)
-
-
-def test_output_validator_success_is_ok(user_options, monkeypatch):
-    user_options['Input'] = "some/real/path"
-    user_options['Output Digital Library'] = "some/real/output_path_for_dl"
-    user_options['Output HathiTrust'] = "some/real/output_path_for_ht"
-
-    validator = ht_wf.OutputValidator(
-        ['Output Digital Library', "Output HathiTrust"]
-    )
-    with monkeypatch.context() as mp:
-        mp.setattr(
-            ht_wf.OutputValidator,
-            "is_valid",
-            lambda *args, **user_args: True
-        )
-        assert validator.explanation(**user_options) == "ok"
-
-=======
     assert validator.is_valid(**user_options) is is_valid, validator.explanation(**user_options)
->>>>>>> e3542355
 
 @pytest.mark.parametrize(
     "user_selected_package_type, expected_package_type", [
@@ -337,10 +307,7 @@
         user_args["Output HathiTrust"],
     ]
 
-<<<<<<< HEAD
-=======
-
->>>>>>> e3542355
+
     def PackageFactory(package_type):
         assert isinstance(package_type, expected_package_type)
         return package_type
@@ -365,41 +332,4 @@
     # calls = [
     #     call(packager.packages.CaptureOnePackage(delimiter="-"))
     # ]
-<<<<<<< HEAD
-    # PackageFactory.assert_has_calls(calls)
-
-
-def test_discover_task_metadata_invalid_package(user_options):
-    workflow = ht_wf.CaptureOneToDlCompoundAndDLWorkflow()
-    initial_results = []
-    additional_data = {}
-    user_options['Package Type'] = "not a real package type"
-    with pytest.raises(ValueError):
-        workflow.discover_task_metadata(
-            initial_results=initial_results,
-            additional_data=additional_data,
-            **user_options
-        )
-
-
-def test_failed_to_locate_files_throws_speedwagon_exception(
-        user_options, monkeypatch
-):
-
-    workflow = ht_wf.CaptureOneToDlCompoundAndDLWorkflow()
-    from uiucprescon.packager import PackageFactory
-    monkeypatch.setattr(
-        PackageFactory,
-        "locate_packages",
-        Mock(side_effect=FileNotFoundError)
-    )
-
-    with pytest.raises(speedwagon.exceptions.SpeedwagonException):
-        workflow.discover_task_metadata(
-            initial_results=[],
-            additional_data={},
-            **user_options
-        )
-=======
-    # PackageFactory.assert_has_calls(calls)
->>>>>>> e3542355
+    # PackageFactory.assert_has_calls(calls)