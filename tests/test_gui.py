from unittest.mock import Mock, MagicMock, patch, mock_open
import webbrowser

import speedwagon.startup
import speedwagon.gui
from PyQt5.QtWidgets import QApplication, QAction


def test_show_help_open_web(qtbot, monkeypatch):
    mock_work_manager = Mock()
    main_window = speedwagon.gui.MainWindow(mock_work_manager)
    qtbot.addWidget(main_window)

    def mock_open_new(url, *args, **kwargs):
        assert "http" in url

    with monkeypatch.context() as e:
        e.setattr(webbrowser, "open_new", mock_open_new)
        main_window.show_help()


def test_exit_button(qtbot, monkeypatch):
    exit_calls = []
    monkeypatch.setattr(QApplication, "exit", lambda: exit_calls.append(1))
    mock_work_manager = Mock()
    main_window = speedwagon.gui.MainWindow(mock_work_manager)
    qtbot.addWidget(main_window)
    exit_button = main_window.findChild(QAction, name="exitAction")
    exit_button.trigger()
    assert exit_calls == [1]


def test_system_info_menu(qtbot, monkeypatch):
    from speedwagon.dialog import dialogs
    mock_work_manager = Mock()
    main_window = speedwagon.gui.MainWindow(mock_work_manager)
    qtbot.addWidget(main_window)
    from PyQt5 import QtWidgets
    system_menu = main_window.menuBar().findChild(QtWidgets.QMenu,
                                                  name="systemMenu")

    for action in system_menu.actions():
        if action.objectName() == "systemInfoAction":
            system_info_action = action
            break
    else:
        assert False, "systemInfoAction not found"
    mock_exec = Mock()
    monkeypatch.setattr(dialogs.SystemInfoDialog, "exec", mock_exec)
    system_info_action.trigger()
    assert mock_exec.called is True


def test_show_configuration_menu(qtbot, monkeypatch):
    mock_work_manager = MagicMock(settings_path="some-path")
    main_window = speedwagon.gui.MainWindow(mock_work_manager)
    qtbot.addWidget(main_window)
    from PyQt5 import QtWidgets
    system_menu = main_window.menuBar().findChild(QtWidgets.QMenu,
                                                  name="systemMenu")

    for action in system_menu.actions():
        if action.objectName() == "settingsAction":
            settings_action = action
            break
    else:
        assert False, "settingsAction not found"

    import os
    from speedwagon.dialog import settings
    monkeypatch.setattr(os.path, "exists", lambda x: True)
    read_config_data = Mock()
    monkeypatch.setattr(
        settings.GlobalSettingsTab, "read_config_data", read_config_data
    )
    configure_tab_load = Mock()
    monkeypatch.setattr(settings.TabsConfigurationTab, "load",
                        configure_tab_load)

    mock_exec = Mock()
    monkeypatch.setattr(settings.SettingsDialog, "exec", mock_exec)

    settings_action.trigger()
    assert mock_exec.called is True


<<<<<<< HEAD
class TestToolConsole:
    def test_add_message(self, qtbot):
        console = speedwagon.gui.ToolConsole()
        qtbot.addWidget(console)
        console.add_message("I'm a message")
        assert "I'm a message" in console.text
=======
def test_window_save_log(qtbot, monkeypatch):
    mock_work_manager = MagicMock(settings_path="some-path")
    main_window = speedwagon.gui.MainWindow(mock_work_manager)

    qtbot.addWidget(main_window)
    monkeypatch.setattr(
        speedwagon.gui.QtWidgets.QFileDialog,
        "getSaveFileName",
        lambda *args, **kwargs: ("spam.log", None)
    )

    m = mock_open()
    with patch('builtins.open', m):
        main_window.save_log()

    m.assert_called_once_with('spam.log', 'w')


def test_set_current_tab(qtbot):
    mock_work_manager = MagicMock(settings_path="some-path")
    main_window = speedwagon.gui.MainWindow(mock_work_manager)

    qtbot.addWidget(main_window)
    main_window.tab_widget.tabs.count = Mock(return_value=1)
    main_window.tab_widget.tabs.tabText = Mock(return_value='spam')
    main_window.tab_widget.tabs.setCurrentIndex = Mock()

    main_window.set_current_tab("spam")
    assert main_window.tab_widget.tabs.setCurrentIndex.called
>>>>>>> ab22a75e
<|MERGE_RESOLUTION|>--- conflicted
+++ resolved
@@ -84,14 +84,15 @@
     assert mock_exec.called is True
 
 
-<<<<<<< HEAD
 class TestToolConsole:
     def test_add_message(self, qtbot):
         console = speedwagon.gui.ToolConsole()
         qtbot.addWidget(console)
         console.add_message("I'm a message")
         assert "I'm a message" in console.text
-=======
+
+
+
 def test_window_save_log(qtbot, monkeypatch):
     mock_work_manager = MagicMock(settings_path="some-path")
     main_window = speedwagon.gui.MainWindow(mock_work_manager)
@@ -120,5 +121,4 @@
     main_window.tab_widget.tabs.setCurrentIndex = Mock()
 
     main_window.set_current_tab("spam")
-    assert main_window.tab_widget.tabs.setCurrentIndex.called
->>>>>>> ab22a75e
+    assert main_window.tab_widget.tabs.setCurrentIndex.called