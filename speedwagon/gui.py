"""Main UI code.

Mainly for connecting GUI elements, such as buttons, to functions and methods
that do the work
"""
import logging
import os
import sys
import time
import traceback
import webbrowser
from typing import List
import io

try:  # pragma: no cover
    from importlib import metadata
except ImportError:  # pragma: no cover
    import importlib_metadata as metadata  # type: ignore
from collections import namedtuple

try:  # pragma: no cover
    from importlib import resources
except ImportError:  # pragma: no cover
    import importlib_resources as resources  # type: ignore

from PyQt5 import QtWidgets, QtCore, QtGui  # type: ignore
from PyQt5 import uic

import speedwagon.dialog
import speedwagon.dialog.dialogs
import speedwagon.dialog.settings
from speedwagon import tabs, worker
import speedwagon
import speedwagon.startup
import speedwagon.config
<<<<<<< HEAD
from collections import namedtuple
=======
from speedwagon.ui import main_window_shell_ui  # type: ignore

>>>>>>> ab22a75e

DEBUG_LOGGING_FORMAT = logging.Formatter(
    '%(asctime)s - %(name)s - %(levelname)s - %(message)s')

TAB_WIDGET_SIZE_POLICY = QtWidgets.QSizePolicy(
    QtWidgets.QSizePolicy.MinimumExpanding,
    QtWidgets.QSizePolicy.Maximum
)

CONSOLE_SIZE_POLICY = QtWidgets.QSizePolicy(
    QtWidgets.QSizePolicy.MinimumExpanding,
    QtWidgets.QSizePolicy.Minimum
)

Setting = namedtuple("Setting", ("installed_packages_title", "widget"))


class ToolConsole(QtWidgets.QWidget):
<<<<<<< HEAD
    """Logging console."""
=======
    """Tool Console."""
>>>>>>> ab22a75e

    def __init__(self, parent: QtWidgets.QWidget = None) -> None:
        super().__init__(parent)
        with resources.path("speedwagon.ui",
                            "console.ui") as ui_file:
            uic.loadUi(ui_file, self)

        #  Use a monospaced font based on what's on system running
        monospaced_font = \
            QtGui.QFontDatabase.systemFont(QtGui.QFontDatabase.FixedFont)

        self._log = QtGui.QTextDocument()
        self._log.setDefaultFont(monospaced_font)

        self._console.setDocument(self._log)
        self._console.setFont(monospaced_font)

    def add_message(self, message: str) -> None:
        cursor = QtGui.QTextCursor(self._log)
        cursor.movePosition(cursor.End)
        cursor.insertText(message)
        self._console.setTextCursor(cursor)

        # To get the new line character
        self._console.append(None)

    @property
    def text(self) -> str:
        return self._log.toPlainText()


class ConsoleLogger(logging.Handler):
    def __init__(self, console: ToolConsole, level=logging.NOTSET) -> None:
        super().__init__(level)
        self.console = console

    def emit(self, record) -> None:
        try:
            msg = self.format(record)
            self.console.add_message(msg)
        except RuntimeError as error:
            print("Error: {}".format(error), file=sys.stderr)
            traceback.print_tb(error.__traceback__)


class ItemTabsWidget(QtWidgets.QWidget):

    def __init__(self, parent: QtWidgets.QWidget = None) -> None:
        super().__init__(parent)
        with resources.path("speedwagon.ui",
                            "setup_job.ui") as ui_file:
            uic.loadUi(ui_file, self)

        self.layout().addWidget(self.tabs)

    def add_tab(self, tab: QtWidgets.QWidget, name: str) -> None:
        self.tabs.addTab(tab, name)


class MainWindow(QtWidgets.QMainWindow):
    def __init__(
            self,
            work_manager: worker.ToolJobManager,
            debug: bool = False
    ) -> None:

        super().__init__()

        self._debug = debug
        self.user_settings = None

        self._work_manager = work_manager

        self.log_manager = self._work_manager.logger
        self.log_manager.setLevel(logging.DEBUG)

        with resources.path("speedwagon.ui",
                            "main_window2.ui") as ui_file:
            uic.loadUi(ui_file, self)

        self.mainLayout.setContentsMargins(0, 0, 0, 0)

        self.mainLayout.addWidget(self.main_splitter)

        ###########################################################
        # Tabs
        ###########################################################
        self.tab_widget = ItemTabsWidget(self.main_splitter)
        self.tab_widget.setVisible(False)

        self._tabs: List[speedwagon.tabs.ItemSelectionTab] = []

        # Add the tabs widget as the first widget
        self.tab_widget.setSizePolicy(TAB_WIDGET_SIZE_POLICY)
        self.main_splitter.addWidget(self.tab_widget)
        self.main_splitter.setStretchFactor(0, 0)
        self.main_splitter.setStretchFactor(1, 2)

        ###########################################################
        #  Console
        ###########################################################
        self.console = ToolConsole(self.main_splitter)
        self.console.setMinimumHeight(75)
        self.console.setSizePolicy(CONSOLE_SIZE_POLICY)
        self.main_splitter.addWidget(self.console)

        self.console_log_handler = ConsoleLogger(self.console)

        self._log_data = io.StringIO()
        self.log_data_handler = logging.StreamHandler(self._log_data)
        self.log_data_handler.setFormatter(DEBUG_LOGGING_FORMAT)

        self.log_manager.addHandler(self.console_log_handler)
        self.log_manager.addHandler(self.log_data_handler)

        self.debug_mode(debug)

        ###########################################################

        # Add menu bar
        menu_bar = self.menuBar()

        # File Menu
        file_menu = menu_bar.addMenu("File")

        # File --> Export Log
        export_logs_button = QtWidgets.QAction(" &Export Log", self)

        export_logs_button.setIcon(
            self.style().standardIcon(QtWidgets.QStyle.SP_DialogSaveButton)
        )

        export_logs_button.triggered.connect(self.save_log)
        file_menu.addAction(export_logs_button)
        file_menu.setObjectName("fileMenu")

        file_menu.addSeparator()
        # File --> Exit
        # Create Exit button
        exit_button = QtWidgets.QAction(" &Exit", self)
        exit_button.setObjectName("exitAction")
        exit_button.triggered.connect(QtWidgets.QApplication.exit)

        file_menu.addAction(exit_button)

        system_menu = menu_bar.addMenu("System")
        system_menu.setObjectName("systemMenu")

        # System --> Configuration
        # Create a system info menu item

        system_settings_menu_item = \
            QtWidgets.QAction("Settings", self)
        system_settings_menu_item.setObjectName('settingsAction')

        system_settings_menu_item.triggered.connect(
            self.show_configuration)
        system_settings_menu_item.setShortcut("Ctrl+Shift+S")

        system_menu.addAction(system_settings_menu_item)

        # System --> System Info
        # Create a system info menu item
        system_info_menu_item = QtWidgets.QAction("System Info", self)
        system_info_menu_item.setObjectName("systemInfoAction")
        system_info_menu_item.triggered.connect(self.show_system_info)
        system_menu.addAction(system_info_menu_item)

        # Help Menu
        help_menu = menu_bar.addMenu("Help")

        # Help --> Help
        # Create a Help menu item
        help_button = QtWidgets.QAction(" &Help ", self)

        help_button.triggered.connect(self.show_help)
        help_menu.addAction(help_button)

        # Help --> About
        # Create an About button
        about_button = QtWidgets.QAction(" &About ", self)
        about_button.triggered.connect(self.show_about_window)

        help_menu.addAction(about_button)

        # ##################

        self.statusBar()

        # ##################
        self.setAttribute(QtCore.Qt.WA_DeleteOnClose)

    def debug_mode(self, debug: bool) -> None:
        self._debug = debug
        if debug:
            self._set_logging_level(logging.DEBUG)
            self.console_log_handler.setFormatter(DEBUG_LOGGING_FORMAT)

        else:
            self._set_logging_level(logging.INFO)

    def _set_logging_level(self, level: int) -> None:
        self.console_log_handler.setLevel(level)
        self.log_data_handler.setLevel(level)

    def set_current_tab(self, tab_name: str) -> None:

        size = self.tab_widget.tabs.count()
        for tab in range(size):
            tab_title = self.tab_widget.tabs.tabText(tab)
            if tab_name == tab_title:
                self.tab_widget.tabs.setCurrentIndex(tab)
                return
        self.log_manager.warning("Unable to set tab to {}.".format(tab_name))

    def add_tab(self, workflow_name, workflows):

        workflows_tab = tabs.WorkflowsTab(
            parent=self,
            workflows=workflows,
            work_manager=self._work_manager,
            log_manager=self.log_manager
        )
        workflows_tab.parent = self
        workflows_tab.workflows = workflows
        self._tabs.append(workflows_tab)
        self.tab_widget.add_tab(workflows_tab.tab, workflow_name)
        self.tab_widget.setVisible(True)

    def closeEvent(self, *args, **kwargs) -> None:
        self.log_manager.removeHandler(self.console_log_handler)
        super().closeEvent(*args, **kwargs)

    def show_help(self):
        try:
            pkg_metadata = dict(metadata.metadata(speedwagon.__name__))
            webbrowser.open_new(pkg_metadata['Home-page'])

        except metadata.PackageNotFoundError as error:

            self.log_manager.warning(
                "No help link available. Reason: {}".format(error))

    def show_about_window(self) -> None:
        speedwagon.dialog.dialogs.about_dialog_box(parent=self)

    def show_system_info(self) -> None:
        system_info_dialog = speedwagon.dialog.dialogs.SystemInfoDialog(self)
        system_info_dialog.exec()

    def show_configuration(self) -> None:

        config_dialog = speedwagon.dialog.settings.SettingsDialog(parent=self)

        if self._work_manager.settings_path is not None:
            config_dialog.settings_location = self._work_manager.settings_path

        global_settings_tab = speedwagon.dialog.settings.GlobalSettingsTab()

        if self._work_manager.settings_path is not None:
            global_settings_tab.config_file = \
                os.path.join(
                    self._work_manager.settings_path, "config.ini")

            global_settings_tab.read_config_data()

        config_dialog.add_tab(global_settings_tab, "Global Settings")
        config_dialog.accepted.connect(global_settings_tab.on_okay)

        tabs_tab = speedwagon.dialog.settings.TabsConfigurationTab()

        if self._work_manager.settings_path is not None:
            tabs_tab.settings_location = \
                os.path.join(self._work_manager.settings_path, "tabs.yml")
            tabs_tab.load()

        config_dialog.add_tab(tabs_tab, "Tabs")
        config_dialog.accepted.connect(tabs_tab.on_okay)

        config_dialog.exec()

    def save_log(self) -> None:
        data = self._log_data.getvalue()

        epoch_in_minutes = int(time.time() / 60)
        log_file_name, _ = \
            QtWidgets.QFileDialog.getSaveFileName(
                self,
                "Export Log",
                "speedwagon_log_{}.txt".format(epoch_in_minutes),
                "Text Files (*.txt)")

        if not log_file_name:
            return
        with open(log_file_name, "w") as file_handle:
            file_handle.write(data)

        self.log_manager.info("Saved log to {}".format(log_file_name))


class SplashScreenLogHandler(logging.Handler):
    def __init__(self,
                 widget: QtWidgets.QWidget,
                 level: int = logging.NOTSET) -> None:

        super().__init__(level)
        self.widget = widget

    def emit(self, record) -> None:
        self.widget.showMessage(
            self.format(record),
            QtCore.Qt.AlignCenter,
        )<|MERGE_RESOLUTION|>--- conflicted
+++ resolved
@@ -33,12 +33,8 @@
 import speedwagon
 import speedwagon.startup
 import speedwagon.config
-<<<<<<< HEAD
-from collections import namedtuple
-=======
 from speedwagon.ui import main_window_shell_ui  # type: ignore
 
->>>>>>> ab22a75e
 
 DEBUG_LOGGING_FORMAT = logging.Formatter(
     '%(asctime)s - %(name)s - %(levelname)s - %(message)s')
@@ -57,17 +53,31 @@
 
 
 class ToolConsole(QtWidgets.QWidget):
-<<<<<<< HEAD
-    """Logging console."""
-=======
     """Tool Console."""
->>>>>>> ab22a75e
-
-    def __init__(self, parent: QtWidgets.QWidget = None) -> None:
+
+    def __init__(self, parent: QtWidgets.QWidget) -> None:
         super().__init__(parent)
-        with resources.path("speedwagon.ui",
-                            "console.ui") as ui_file:
-            uic.loadUi(ui_file, self)
+        layout = QtWidgets.QVBoxLayout(self)
+
+        # set only the top margin to 0
+        default_style = self.style()
+
+        left_margin = default_style.pixelMetric(
+            QtWidgets.QStyle.PM_LayoutLeftMargin)
+
+        right_margin = default_style.pixelMetric(
+            QtWidgets.QStyle.PM_LayoutRightMargin)
+
+        bottom_margin = default_style.pixelMetric(
+            QtWidgets.QStyle.PM_LayoutBottomMargin)
+
+        layout.setContentsMargins(left_margin, 0, right_margin, bottom_margin)
+
+        self.setLayout(layout)
+
+        self._console = QtWidgets.QTextBrowser(self)
+
+        self.layout().addWidget(self._console)
 
         #  Use a monospaced font based on what's on system running
         monospaced_font = \
