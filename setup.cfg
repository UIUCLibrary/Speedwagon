[metadata]
name = speedwagon
<<<<<<< HEAD
version = 0.1.4.dev3
=======
version = 0.1.4b4
>>>>>>> bfa62063
url = http://www.library.illinois.edu/dccdocs/speedwagon
download_url = https://github.com/UIUCLibrary/Speedwagon/releases
author = University Library at The University of Illinois at Urbana Champaign: Preservation Services
author_email = prescons@library.illinois.edu
description = Collection of tools and workflows for DS
long_description = file: README.rst
long_description_content_type = text/x-rst
platform = Windows
license = University of Illinois/NCSA Open Source License
license_file = LICENSE
maintainer = Henry Borchers
maintainer_email = hborcher@illinois.edu
classifiers =
    Development Status :: 4 - Beta
    Intended Audience :: End Users/Desktop
    Natural Language :: English
    Programming Language :: Python :: 3.6
    License :: OSI Approved :: University of Illinois/NCSA Open Source License
    Operating System :: Microsoft :: Windows
keywords = GUI

[options]
zip_safe = False
python_requires = >=3.6

[tool:pytest]
testpaths = tests
addopts = --verbose -m "not notFromSetupPy"
norecursedirs = thirdparty

[mypy]
python_version = 3.6
ignore_missing_imports = True

[aliases]
test = pytest

[build_sphinx]
source-dir = docs/source
build-dir = build/docs
all_files = 1

[flake8]
exclude =
    speedwagon/ui

[coverage:run]
omit = speedwagon/ui/*<|MERGE_RESOLUTION|>--- conflicted
+++ resolved
@@ -1,10 +1,6 @@
 [metadata]
 name = speedwagon
-<<<<<<< HEAD
-version = 0.1.4.dev3
-=======
 version = 0.1.4b4
->>>>>>> bfa62063
 url = http://www.library.illinois.edu/dccdocs/speedwagon
 download_url = https://github.com/UIUCLibrary/Speedwagon/releases
 author = University Library at The University of Illinois at Urbana Champaign: Preservation Services
