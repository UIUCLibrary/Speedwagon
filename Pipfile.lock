--- conflicted
+++ resolved
@@ -1,11 +1,7 @@
 {
     "_meta": {
         "hash": {
-<<<<<<< HEAD
-            "sha256": "2328d1e511767009d8a224f4823b238019118b888f69ad54c76c42eca716db83"
-=======
             "sha256": "071d99e099a2ba227e5e764b2bb53f44491f8679c3aa6675bd4bf1a7c351805f"
->>>>>>> 6e294efc
         },
         "pipfile-spec": 6,
         "requires": {},
@@ -281,28 +277,6 @@
         },
         "ruamel.yaml": {
             "hashes": [
-<<<<<<< HEAD
-                "sha256:0372b039c2358db2e7a7d5c77f2a37c552bd45896936f430678b5f00ac9fef08",
-                "sha256:12ebbba6447cfd61491ace18a6972d4edaab6615c933ae8a0016c27c27ee93b7",
-                "sha256:1973a131a7b5a604653ffd904286e53334c08306b575bf964ae87f226d4956cd",
-                "sha256:21c130c2741e8499ad92362d24f68aad70089e77b206e6e85d62e255e6017c92",
-                "sha256:21c6287beabb96c9f51478506b00db269276d84aa41a61f29c88af397406b267",
-                "sha256:2e07d11526c70bfb3a07c77d73c72b7fcfae21cc7f2252c7d6419e25b6349d23",
-                "sha256:32755f26f46816e46bd74fd48c4db63ee500b68cbe2394b2943daab573d12a33",
-                "sha256:343ace5ffbab036536a3da65e4cfd31b8292388a389f6305744984581a479b2a",
-                "sha256:3de37e2de83fa4016886bf40069e9cc7816b51a1f57687e6872cb414f891a573",
-                "sha256:809db4d5213bfb0205e2dcc6118fbfa348e3ae39f3d8f6810e3e6831f3070321",
-                "sha256:8810319a64d4cf5701feb7c2833b03f8bd29e1d6753e4b97cf977f889eb6354d",
-                "sha256:8b91affdcab942ab1319d8d24345a3de8e0e70fd2871d5bb61e19e32b5ae31d9",
-                "sha256:8e3d51a2d20a982a6eb38b0b9bcecdd2acacdcf2137081b0a744ca98cdcca9af",
-                "sha256:97cc58bff414bf40b8b909aeadaa669becad35e182a2b229d0c3d6c9a34e1f15",
-                "sha256:a6f4f214d6dc6253846630af7a701ee00ebd2730eca03c7e8e031d748b0e22e4",
-                "sha256:e1e34869d005e3e5292f44022e01cc4eb3f045291ba01166908f97f4716e7a69",
-                "sha256:effc63d7f86841cec3a4a76ed6c73f441e68c5ea02c3dee3faaaeda9fabc8cd8",
-                "sha256:fc4c69b505f9178aa55b780cd8cde7c17927501046c7f0ebcd66959cd0dba2db"
-            ],
-            "version": "==0.15.96"
-=======
                 "sha256:17dbf6b7362e7aee8494f7a0f5cffd44902a6331fe89ef0853b855a7930ab845",
                 "sha256:23731c9efb79f3f5609dedffeb6c5c47a68125fd3d4b157d9fc71b1cd49076a9",
                 "sha256:2bbdd598ae57bac20968cf9028cc67d37d83bdb7942a94b9478110bc72193148",
@@ -332,7 +306,6 @@
             ],
             "markers": "python_version < '3.7'",
             "version": "==3.7.2"
->>>>>>> 6e294efc
         },
         "tzlocal": {
             "hashes": [
@@ -692,17 +665,10 @@
         },
         "pygments": {
             "hashes": [
-<<<<<<< HEAD
-                "sha256:31cba6ffb739f099a85e243eff8cb717089fdd3c7300767d9fc34cb8e1b065f5",
-                "sha256:5ad302949b3c98dd73f8d9fcdc7e9cb592f120e32a18e23efd7f3dc51194472b"
-            ],
-            "version": "==2.4.0"
-=======
                 "sha256:71e430bc85c88a430f000ac1d9b331d2407f681d6f6aec95e8bcfbc3df5b0127",
                 "sha256:881c4c157e45f30af185c1ffe8d549d48ac9127433f2c380c24b84572ad66297"
             ],
             "version": "==2.4.2"
->>>>>>> 6e294efc
         },
         "pyparsing": {
             "hashes": [
@@ -721,19 +687,11 @@
         },
         "pytest": {
             "hashes": [
-<<<<<<< HEAD
-                "sha256:1a8aa4fa958f8f451ac5441f3ac130d9fc86ea38780dd2715e6d5c5882700b24",
-                "sha256:b8bf138592384bd4e87338cb0f256bf5f615398a649d4bd83915f0e4047a5ca6"
-            ],
-            "index": "devpi",
-            "version": "==4.5.0"
-=======
                 "sha256:4a784f1d4f2ef198fe9b7aef793e9fa1a3b2f84e822d9b3a64a181293a572d45",
                 "sha256:926855726d8ae8371803f7b2e6ec0a69953d9c6311fa7c3b6c1b929ff92d27da"
             ],
             "index": "devpi",
             "version": "==4.6.3"
->>>>>>> 6e294efc
         },
         "pytest-cov": {
             "hashes": [
@@ -794,13 +752,6 @@
             ],
             "index": "devpi",
             "version": "==2.1.1"
-        },
-        "sphinx-argparse": {
-            "hashes": [
-                "sha256:60ab98f80ffd38731d62e267171388a421abbc96c74901b7785a8e058b438c17"
-            ],
-            "index": "devpi",
-            "version": "==0.2.5"
         },
         "sphinxcontrib-applehelp": {
             "hashes": [
@@ -901,10 +852,6 @@
             "hashes": [
                 "sha256:3df37372226d6e63e1b1e1eda15c594bca98a22d33a23832a90998faa96bc65e",
                 "sha256:f4ebe71925af7b40a864553f761ed559b43544f8f71746c2d756c7fe788ade7c"
-<<<<<<< HEAD
-            ],
-            "version": "==0.1.7"
-=======
             ],
             "version": "==0.1.7"
         },
@@ -914,7 +861,6 @@
                 "sha256:ca943a7e809cc12257001ccfb99e3563da9af99d52f261725e96dfe0f9275bc3"
             ],
             "version": "==0.5.1"
->>>>>>> 6e294efc
         }
     }
 }