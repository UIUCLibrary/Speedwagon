--- conflicted
+++ resolved
@@ -593,16 +593,12 @@
             timeout(15){
                 if(isUnix()){
                     sh(
-<<<<<<< HEAD
-                        script: "tox --installpkg=${it.path} -e py --recreate -vv",
-=======
                         script: "tox --installpkg=${it.path} -e py --recreate -v",
->>>>>>> 90f35fef
                         label: "Testing ${it.name}"
                     )
                 } else{
                     bat(
-                        script: "tox --installpkg=${it.path} -e py --recreate -vv",
+                        script: "tox --installpkg=${it.path} -e py --recreate",
                         label: "Testing ${it.name}"
                     )
                 }
@@ -623,7 +619,7 @@
     parameters {
         string(name: 'JIRA_ISSUE_VALUE', defaultValue: "PSR-83", description: 'Jira task to generate about updates.')
         booleanParam(name: "TEST_RUN_TOX", defaultValue: false, description: "Run Tox Tests")
-            booleanParam(name: "USE_SONARQUBE", defaultValue: true, description: "Send data test data to SonarQube")
+        booleanParam(name: "USE_SONARQUBE", defaultValue: true, description: "Send data test data to SonarQube")
 
         booleanParam(name: "PACKAGE_WINDOWS_STANDALONE_MSI", defaultValue: false, description: "Create a standalone wix based .msi installer")
 
