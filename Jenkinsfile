#!groovy
@Library("ds-utils@v0.2.3") // Uses library from https://github.com/UIUCLibrary/Jenkins_utils
import org.ds.*
import static groovy.json.JsonOutput.* // For pretty printing json data

@Library(["devpi", "PythonHelpers"]) _
def CMAKE_VERSION = "cmake3.13"

def get_package_version(stashName, metadataFile){
    ws {
        unstash "${stashName}"
        script{
            def props = readProperties interpolate: true, file: "${metadataFile}"
            deleteDir()
            return props.Version
        }
    }
}

def get_package_name(stashName, metadataFile){
    ws {
        unstash "${stashName}"
        script{
            def props = readProperties interpolate: true, file: "${metadataFile}"
            deleteDir()
            return props.Name
        }
    }
}

def build_sphinx_stage(){
    bat "if not exist logs mkdir logs"
    dir("source"){
        bat(label: "Install pipenv",
            script: "python -m pipenv install --dev"
            )
        bat(label: "Run build_ui",
            script: "pipenv run python setup.py build_ui"
            )
        bat(
            label: "Building HTML docs on ${env.NODE_NAME}",
            script: "python -m pipenv run sphinx-build docs/source ${WORKSPACE}\\build\\docs\\html -d ${WORKSPACE}\\build\\docs\\.doctrees --no-color -w ${WORKSPACE}\\logs\\build_sphinx.log"
            )
        bat(
            label: "Building LaTex docs on ${env.NODE_NAME}",
            script: "python -m pipenv run sphinx-build docs/source ..\\build\\docs\\latex -b latex -d ${WORKSPACE}\\build\\docs\\.doctrees --no-color -w ${WORKSPACE}\\logs\\build_sphinx_latex.log"
            )
    }
}
def check_jira_issue(issue, outputFile){
    script{
        def issue_response = jiraGetIssue idOrKey: issue, site: 'bugs.library.illinois.edu'
        try{
            def input_data = readJSON text: toJson(issue_response.data)
            writeJSON file: outputFile, json: input_data
            archiveArtifacts allowEmptyArchive: true, artifacts: outputFile
        }
        catch (Exception ex) {
            echo "Unable to create ${outputFile}. Reason: ${ex}"
        }
    }
}
def check_jira_project(project, outputFile){

    script {

        def jira_project = jiraGetProject idOrKey: project, site: 'bugs.library.illinois.edu'
        try{
            def input_data = readJSON text: toJson(jira_project.data)
            writeJSON file: outputFile, json: input_data
            archiveArtifacts allowEmptyArchive: true, artifacts: outputFile
        }
        catch (Exception ex) {
            echo "Unable to create ${outputFile}. Reason: ${ex}"
        }
    }
}
def check_jira(project, issue){
    check_jira_project(project, 'logs/jira_project_data.json')
    check_jira_issue(issue, "logs/jira_issue_data.json")

}


def generate_cpack_arguments(BuildWix=true, BuildNSIS=true, BuildZip=true){
    script{
        def cpack_generators = []
        def item_selected = false
        def default_generator = "WIX"

        if(BuildWix){
            cpack_generators << "WIX"
            item_selected = true
        }

        if(BuildNSIS){
            cpack_generators << "NSIS"
            item_selected = true
        }
        if(BuildZip){
            cpack_generators << "ZIP"
            item_selected = true
        }
        if(item_selected == false){
            cpack_generators << default_generator
        }

        return "${cpack_generators.join(";")}"
    }

}

def capture_ctest_results(PATH){
    script {

        def glob_expression = "${PATH}/*.xml"

        archiveArtifacts artifacts: "${glob_expression}"
        xunit testTimeMargin: '3000',
            thresholdMode: 1,
            thresholds: [
                failed(),
                skipped()
            ],
            tools: [
                CTest(
                    deleteOutputFiles: true,
                    failIfNotNew: true,
                    pattern: "${glob_expression}",
                    skipNoTestFiles: false,
                    stopProcessingIfError: true
                    )
                ]
    }
}

def get_sonarqube_unresolved_issues(report_task_file){
    script{

        def props = readProperties  file: '.scannerwork/report-task.txt'
        def response = httpRequest url : props['serverUrl'] + "/api/issues/search?componentKeys=" + props['projectKey'] + "&resolved=no"
        def outstandingIssues = readJSON text: response.content
        return outstandingIssues
    }
}

def remove_from_devpi(devpiExecutable, pkgName, pkgVersion, devpiIndex, devpiUsername, devpiPassword){
    script {
                try {
                    bat "${devpiExecutable} login ${devpiUsername} --password ${devpiPassword}"
                    bat "${devpiExecutable} use ${devpiIndex}"
                    bat "${devpiExecutable} remove -y ${pkgName}==${pkgVersion}"
                } catch (Exception ex) {
                    echo "Failed to remove ${pkgName}==${pkgVersion} from ${devpiIndex}"
            }

    }
}
def get_build_number(){
    script{
        def versionPrefix = ""

        if(currentBuild.getBuildCauses()[0].shortDescription == "Started by timer"){
            versionPrefix = "Nightly"
        }

        return VersionNumber(projectStartDate: '2017-11-08', versionNumberString: '${BUILD_DATE_FORMATTED, "yy"}${BUILD_MONTH, XX}${BUILDS_THIS_MONTH, XXX}', versionPrefix: '', worstResultForIncrement: 'SUCCESS')
    }
}

def deploy_to_nexus(filename, deployUrl, credId){
    script{
        withCredentials([usernamePassword(credentialsId: credId, passwordVariable: 'nexusPassword', usernameVariable: 'nexusUsername')]) {
             bat(
                 label: "Deploying ${filename} to ${deployUrl}",
                 script: "curl -v --upload ${filename} ${deployUrl} -u %nexusUsername%:%nexusPassword%"
             )
        }
    }
}
def deploy_artifacts_to_url(regex, urlDestination, jiraIssueKey){
    script{
        def installer_files  = findFiles glob: 'dist/*.msi,dist/*.exe,dist/*.zip'
        def simple_file_names = []

        installer_files.each{
            simple_file_names << it.name
        }


        input "Update standalone ${simple_file_names.join(', ')} to '${urlDestination}'? More information: ${currentBuild.absoluteUrl}"

        def new_urls = []
        try{
            installer_files.each{
                def deployUrl = "${urlDestination}" + it.name
                  deploy_to_nexus(it, deployUrl, "jenkins-nexus")
                  new_urls << deployUrl
            }
        } finally{
            def url_message_list = new_urls.collect{"* " + it}.join("\n")
            def jira_message = """The following beta file(s) are now available:
${url_message_list}
"""
            echo "${jira_message}"
            jiraComment body: "${jira_message}", issueKey: "${jiraIssueKey}"
        }
    }
}

def deploy_sscm(file_glob, pkgVersion, jiraIssueKey){
    script{
        def msi_files = findFiles glob: "${file_glob}"
        def deployment_request = requestDeploy yaml: "${WORKSPACE}/deployment.yml", file_name: msi_files[0]

        cifsPublisher(
            publishers: [[
                configName: 'SCCM Staging',
                transfers: [[
                    cleanRemote: false,
                    excludes: '',
                    flatten: false,
                    makeEmptyDirs: false,
                    noDefaultExcludes: false,
                    patternSeparator: '[, ]+',
                    remoteDirectory: '',
                    remoteDirectorySDF: false,
                    removePrefix: '',
                    sourceFiles: '*.msi'
                    ]],
                usePromotionTimestamp: false,
                useWorkspaceInPromotion: false,
                verbose: false
                ]]
            )

        jiraComment body: "Version ${pkgVersion} sent to staging for user testing.", issueKey: "${jiraIssueKey}"
        input("Deploy to production?")
        writeFile file: "${WORKSPACE}/logs/deployment_request.txt", text: deployment_request
        echo deployment_request
        cifsPublisher(
            publishers: [[
                configName: 'SCCM Upload',
                transfers: [[
                    cleanRemote: false,
                    excludes: '',
                    flatten: false,
                    makeEmptyDirs: false,
                    noDefaultExcludes: false,
                    patternSeparator: '[, ]+',
                    remoteDirectory: '',
                    remoteDirectorySDF: false,
                    removePrefix: '',
                    sourceFiles: '*.msi'
                    ]],
                usePromotionTimestamp: false,
                useWorkspaceInPromotion: false,
                verbose: false
                ]]
        )
    }
}

def postLogFileOnPullRequest(title, filename){
    script{
        if (env.CHANGE_ID){
            def log_file = readFile filename
            if(log_file.length() == 0){
                return
            }

            pullRequest.comment("""${title}
${log_file}
"""
            )
        }
    }
}


def testPythonPackages(pkgRegex, testEnvs, pipcache){
    script{
        def taskData = []
        def pythonPkgs = findFiles glob: pkgRegex

        pythonPkgs.each{ fileName ->
            testEnvs.each{ testEnv->

                testEnv['images'].each{ dockerImage ->
                    taskData.add(
                        [
                            file: fileName,
                            dockerImage: dockerImage,
                            label: testEnv['label']
                        ]
                    )
                }
            }
        }
        def taskRunners = [:]
        bat(
            label: "Creating a docker volume for a shared pipcache",
            script: "docker volume create pipcache"
        )
        taskData.each{
            taskRunners["Testing ${it['file']} with ${it['dockerImage']}"]={
                ws{
                    def testImage = docker.image(it['dockerImage']).inside("-v pipcache:C:/Users/ContainerAdministrator/AppData/Local/pip/Cache"){
                        try{
                            checkout scm
                            unstash 'PYTHON_PACKAGES'
                            powershell(
                                label: "Installing Certs required to download python dependencies",
                                script: "certutil -generateSSTFromWU roots.sst ; certutil -addstore -f root roots.sst ; del roots.sst"
                                )
                            bat(
                                script: "pip install tox",
                                label: "Installing Tox"
                                )
                            bat(
                                label:"Running tox tests with ${it['file']}",
                                script:"tox -c tox.ini --installpkg=${it['file']} -e py -vv"
                                )
                        }finally {
                            cleanWs deleteDirs: true, notFailBuild: true
                        }

                    }
                }

            }
        }
        parallel taskRunners
    }
}


pipeline {
    agent none
    triggers {
       parameterizedCron '@daily % PACKAGE_WINDOWS_STANDALONE_MSI=true; DEPLOY_DEVPI=true; TEST_RUN_TOX=true'
    }
    options {
        disableConcurrentBuilds()  //each branch has 1 job running at a time
        checkoutToSubdirectory("source")
        buildDiscarder logRotator(artifactDaysToKeepStr: '10', artifactNumToKeepStr: '10')
        //preserveStashes(buildCount: 5)
    }
    environment {
        build_number = get_build_number()
        PIPENV_NOSPIN = "True"
    }
    parameters {
        string(name: 'JIRA_ISSUE_VALUE', defaultValue: "PSR-83", description: 'Jira task to generate about updates.')
<<<<<<< HEAD
        booleanParam(name: "TEST_RUN_TOX", defaultValue: true, description: "Run Tox Tests")

        // TODO: make this false
        booleanParam(name: "PACKAGE_WINDOWS_STANDALONE_MSI", defaultValue: true, description: "Create a standalone wix based .msi installer")

=======
        booleanParam(name: "TEST_RUN_TOX", defaultValue: false, description: "Run Tox Tests")
        booleanParam(name: "PACKAGE_WINDOWS_STANDALONE_MSI", defaultValue: false, description: "Create a standalone wix based .msi installer")
>>>>>>> b9a8406f
        booleanParam(name: "PACKAGE_WINDOWS_STANDALONE_NSIS", defaultValue: false, description: "Create a standalone NULLSOFT NSIS based .exe installer")
        booleanParam(name: "PACKAGE_WINDOWS_STANDALONE_ZIP", defaultValue: false, description: "Create a standalone portable package")

        booleanParam(name: "DEPLOY_DEVPI", defaultValue: false, description: "Deploy to DevPi on https://devpi.library.illinois.edu/DS_Jenkins/${env.BRANCH_NAME}")
        booleanParam(name: "DEPLOY_DEVPI_PRODUCTION", defaultValue: false, description: "Deploy to https://devpi.library.illinois.edu/production/release")

        booleanParam(name: "DEPLOY_HATHI_TOOL_BETA", defaultValue: false, description: "Deploy standalone to https://jenkins.library.illinois.edu/nexus/service/rest/repository/browse/prescon-beta/")
        booleanParam(name: "DEPLOY_SCCM", defaultValue: false, description: "Request deployment of MSI installer to SCCM")
        booleanParam(name: "DEPLOY_DOCS", defaultValue: false, description: "Update online documentation")
        string(name: 'DEPLOY_DOCS_URL_SUBFOLDER', defaultValue: "speedwagon", description: 'The directory that the docs should be saved under')
    }

    stages {

        stage("Configure"){
            // environment{
            //    PATH = "${tool 'CPython-3.6'};${tool 'CPython-3.6'}\\Scripts;${PATH}"
            //}
            stages{
                stage("Initial setup"){
                    parallel{
                        stage("Testing Jira epic"){
                            agent any
                            options {
                                skipDefaultCheckout(true)

                            }
                            steps {
                                check_jira_project('PSR',, 'logs/jira_project_data.json')
                                check_jira_issue("${params.JIRA_ISSUE_VALUE}", "logs/jira_issue_data.json")

                            }
                            post{
                                cleanup{
                                    cleanWs(patterns: [[pattern: "logs/*.json", type: 'INCLUDE']])
                                }
                            }

                        }
                        stage("Getting Distribution Info"){
                            agent {
                                dockerfile {
                                    filename 'ci\\docker\\python37\\Dockerfile'
                                    dir 'source'
                                    label 'Windows&&Docker'
                                 }
                            }

                            steps{
                                checkout scm
                                bat "python setup.py dist_info"
                            }
                            post{
                                success{
                                    stash includes: "speedwagon.dist-info/**", name: 'DIST-INFO'
                                    archiveArtifacts artifacts: "speedwagon.dist-info/**"
                                }
                                cleanup{
                                    cleanWs(deleteDirs: true,
                                            patterns: [[pattern: "source", type: 'EXCLUDE']],
                                            notFailBuild: true
                                        )
                                }
                            }
                        }
                    }
                }
            }
        }
        stage('Build') {

            parallel {
                stage("Building Python Library"){
                    agent {
                        dockerfile {
                            filename 'ci/docker/python37/Dockerfile'
                            dir 'source'
                            label 'Windows&&Docker'
                          }
                    }
                    steps {
                        bat "(if not exist logs mkdir logs) && cd source && pipenv run python setup.py build -b ${WORKSPACE}\\build 2> ${WORKSPACE}\\logs\\build_errors.log"
                    }
                    post{
                        always{
                            archiveArtifacts artifacts: "logs/build_errors.log"
                           
                        }
                        cleanup{
                            //cleanWs(patterns: [[pattern: 'logs/build_errors', type: 'INCLUDE']])
                            cleanWs(deleteDirs: true,
                                    patterns: [[pattern: "source", type: 'EXCLUDE']],
                                    notFailBuild: true
                                )
                        }
                        success{
                            stash includes: "build/lib/**", name: 'PYTHON_BUILD_FILES'
                        }
                    }
                }
                stage("Sphinx Documentation"){

                    agent none
                    stages{
                        stage("Build Sphinx"){
                            environment{
                                PKG_NAME = get_package_name("DIST-INFO", "speedwagon.dist-info/METADATA")
                                PKG_VERSION = get_package_version("DIST-INFO", "speedwagon.dist-info/METADATA")
                            }
                            agent {
                                dockerfile {
                                    filename 'ci/docker/python37/Dockerfile'
                                    dir 'source'
                                    label 'Windows&&Docker'
                                  }
                            }
                            steps {
                                build_sphinx_stage()
                            }
                            post{
                                always{
                                    archiveArtifacts artifacts: 'logs/build_sphinx.log,logs/latex/speedwagon.log'
                                    recordIssues(tools: [sphinxBuild(pattern: 'logs/build_sphinx.log')])
                                    postLogFileOnPullRequest("Sphinx build result",'logs/build_sphinx.log')
                                }
                                success{
                                    stash includes: "build/docs/latex/*", name: 'latex_docs'
                                    //script{
                                        //def DOC_ZIP_FILENAME = "${PKG_NAME}-${PKG_VERSION}.doc.zip"
                                    zip archive: true, dir: "${WORKSPACE}/build/docs/html", glob: '', zipFile: "dist/${PKG_NAME}-${PKG_VERSION}.doc.zip"
                                    stash includes: "build/docs/html/**,dist/*.doc.zip", name: 'SPEEDWAGON_DOC_HTML'
                                    //}
                                    publishHTML([allowMissing: false, alwaysLinkToLastBuild: false, keepAll: false, reportDir: 'build/docs/html', reportFiles: 'index.html', reportName: 'Documentation', reportTitles: ''])
                                }
                                cleanup{
                                    cleanWs(patterns: [[pattern: 'source', type: 'EXCLUDE']])
                                }
                            }
                        }
                        stage("Convert to pdf"){
                            agent{
                                dockerfile {
                                    filename 'source/ci/docker/makepdf/lite/Dockerfile'
                                    label "docker && linux"
                                }
                            }
                            steps{
                                unstash "latex_docs"
                                sh "mkdir -p dist/docs && cd build/docs/latex && make && cd ${WORKSPACE} && mv build/docs/latex/*.pdf dist/docs/"
                            }
                            post{
                                success{
                                    stash includes: "dist/docs/*.pdf", name: 'SPEEDWAGON_DOC_PDF'
                                    archiveArtifacts artifacts: "dist/docs/*.pdf"
                                }
                                cleanup{
                                    deleteDir()
                                }
                            }
                        }
                    }
                }
            }
        }
        stage("Test") {

            agent {
                dockerfile {
                    filename 'ci\\docker\\python37\\Dockerfile'
                    dir 'source'
                    label 'Windows&&Docker'
                  }
            }
            stages{
                stage("Run Tests"){
                    environment{
                        junit_filename = "junit-${env.NODE_NAME}-${env.GIT_COMMIT.substring(0,7)}-pytest.xml"
                    }
                    parallel {
                        stage("Run Behave BDD Tests") {
                            steps {
                                bat "if not exist reports mkdir reports"
                                dir("source"){
                                    catchError(buildResult: "UNSTABLE", message: 'Did not pass all Behave BDD tests', stageResult: "UNSTABLE") {
                                        bat "coverage run --parallel-mode --source=speedwagon -m behave --junit --junit-directory ${WORKSPACE}\\reports\\tests\\behave"
                                    }
                                }
                            }
                            post {
                                always {
                                    junit "reports/tests/behave/*.xml"
                                }
                            }
                        }
                        stage("Run PyTest Unit Tests"){
                            steps{
                                bat "if not exist logs mkdir logs"
                                dir("source"){
                                    catchError(buildResult: "UNSTABLE", message: 'Did not pass all pytest tests', stageResult: "UNSTABLE") {
                                        bat "coverage run --parallel-mode --source=speedwagon -m pytest --junitxml=${WORKSPACE}/reports/tests/pytest/${junit_filename} --junit-prefix=${env.NODE_NAME}-pytest"
                                    }
                                }
                            }
                            post {
                                always {
                                    junit "reports/tests/pytest/${junit_filename}"
                                    stash includes: "reports/tests/pytest/*.xml", name: "PYTEST_UNIT_TEST_RESULTS"
                                }
                            }
                        }
                        stage("Run Doctest Tests"){
                            steps {
                                unstash "PYTHON_BUILD_FILES"
                                dir("source"){
                                    bat "python setup.py build_ui && sphinx-build -b doctest docs\\source ${WORKSPACE}\\build\\docs -d ${WORKSPACE}\\build\\docs\\doctrees --no-color -w ${WORKSPACE}/logs/doctest.txt"
                                }
                            }
                            post{
                                always {
                                    archiveArtifacts artifacts: "logs/doctest.txt"
                                    recordIssues(tools: [sphinxBuild(id: 'doctest', pattern: 'logs/doctest.txt')])
                                    postLogFileOnPullRequest("Doctest result",'logs/doctest.txt')
                                }
                                cleanup{
                                    cleanWs(patterns: [[pattern: 'logs/doctest.txt', type: 'INCLUDE']])
                                }
                            }
                        }
                        stage("Run MyPy Static Analysis") {
                            steps{
                                bat "if not exist logs mkdir logs"
                                dir("source"){
                                    catchError(buildResult: "SUCCESS", message: 'MyPy found issues', stageResult: "UNSTABLE") {
                                        bat script: "mypy -p speedwagon --html-report ${WORKSPACE}\\reports\\mypy\\html > ${WORKSPACE}\\logs\\mypy.log"
                                    }
                                }
                            }
                            post {
                                always {
                                    //process_mypy_logs("logs/mypy.log")
                                    archiveArtifacts "logs/mypy.log"
                                    stash includes: "logs/mypy.log", name: "MYPY_LOGS"
                                    node("Windows"){
                                        checkout scm
                                        unstash "MYPY_LOGS"
                                        recordIssues(tools: [myPy(pattern: "logs/mypy.log")])
                                        deleteDir()
                                    }
                                    publishHTML([allowMissing: true, alwaysLinkToLastBuild: false, keepAll: false, reportDir: 'reports/mypy/html/', reportFiles: 'index.html', reportName: 'MyPy HTML Report', reportTitles: ''])
                                }
                                cleanup{
                                    cleanWs(patterns: [[pattern: 'logs/mypy.log', type: 'INCLUDE']])
                                }
                            }
                        }
                        stage("Run Tox test") {
                            when{
                                equals expected: true, actual: params.TEST_RUN_TOX
                            }
                            environment {
                              PIP_INDEX_URL = "https://devpi.library.illinois.edu/production/release"
                              PIP_TRUSTED_HOST = "devpi.library.illinois.edu"
                              TOXENV = "py"
                            }
                            steps {
                                bat "if not exist logs mkdir logs"
                                dir("source"){
                                    script{
                                        withEnv(
                                            [
                                                'PIP_INDEX_URL="https://devpi.library.illinois.edu/production/release"',
                                                'PIP_TRUSTED_HOST="devpi.library.illinois.edu"',
                                                'TOXENV="py"'
                                            ]
                                        ) {

                                            bat "python -m pip install pipenv tox"
                                            try{
                                                // Don't use result-json=${WORKSPACE}\\logs\\tox_report.json because
                                                // Tox has a bug that fails when trying to write the json report
                                                // when --parallel is run at the same time
                                                bat "tox -p=auto -o -vv --workdir ${WORKSPACE}\\.tox"
                                            } catch (exc) {
                                                bat "tox -vv --workdir ${WORKSPACE}\\.tox --recreate"
                                            }
                                        }
                                    }
                                }
                            }
                            post{
                                always{
                                    archiveArtifacts allowEmptyArchive: true, artifacts: '.tox/py*/log/*.log,.tox/log/*.log'
                                }
                                cleanup{
                                    cleanWs deleteDirs: true, patterns: [
                                        [pattern: '.tox', type: 'INCLUDE']
                                    ]
                                }
                            }
                        }
                        stage("Run Pylint Static Analysis") {
                            steps{
                                bat "if not exist logs mkdir logs"
                                dir("source"){
                                    catchError(buildResult: 'SUCCESS', message: 'Pylint found issues', stageResult: 'UNSTABLE') {
                                        bat(
                                            script: 'pylint speedwagon -r n --msg-template="{path}:{line}: [{msg_id}({symbol}), {obj}] {msg}" > ..\\reports\\pylint.txt',
                                            label: "Running pylint"
                                        )
                                    }
                                    bat(
                                        script: 'pylint speedwagon  -r n --msg-template="{path}:{module}:{line}: [{msg_id}({symbol}), {obj}] {msg}" > ..\\reports\\pylint_issues.txt',
                                            label: "Running pylint for sonarqube",
                                            returnStatus: true

                                    )
                                }
                            }
                            post{
                                always{
                                    stash includes: "reports/pylint_issues.txt,reports/pylint.txt", name: 'PYLINT_REPORT'
                                    archiveArtifacts allowEmptyArchive: true, artifacts: "reports/pylint.txt"

                                    recordIssues(tools: [pyLint(pattern: 'reports/pylint.txt')])

                                }
                            }
                        }
                        stage("Run Flake8 Static Analysis") {
                            steps{
                                bat "if not exist logs mkdir logs"
                                catchError(buildResult: "SUCCESS", message: 'Flake8 found issues', stageResult: "UNSTABLE") {
                                    bat script: "cd source && flake8 speedwagon --tee --output-file=${WORKSPACE}\\logs\\flake8.log"
                                }
                            }
                            post {
                                always {
                                      archiveArtifacts 'logs/flake8.log'
                                      recordIssues(tools: [flake8(pattern: 'logs/flake8.log')])
                                      postLogFileOnPullRequest("flake8 result",'logs/flake8.log')
                                }
                                cleanup{
                                    cleanWs(patterns: [[pattern: 'logs/flake8.log', type: 'INCLUDE']])
                                }
                            }
                        }
                    }
                    post{
                        always{
                            dir("source"){
                                bat "coverage combine && coverage xml -o ${WORKSPACE}\\reports\\coverage.xml && coverage html -d ${WORKSPACE}\\reports\\coverage"
                            }
                            stash includes: "reports/coverage.xml", name: "COVERAGE_REPORT_DATA"
                            publishHTML([allowMissing: true, alwaysLinkToLastBuild: false, keepAll: false, reportDir: "reports/coverage", reportFiles: 'index.html', reportName: 'Coverage', reportTitles: ''])
                            publishCoverage adapters: [
                                            coberturaAdapter('reports/coverage.xml')
                                            ],
                                        sourceFileResolver: sourceFiles('STORE_ALL_BUILD')
                        }
                    }
                }
            }
            post{
                cleanup{
                    cleanWs(patterns: [
                            [pattern: 'reports/coverage.xml', type: 'INCLUDE'],
                            [pattern: 'reports/coverage', type: 'INCLUDE'],
                            [pattern: 'source/.coverage', type: 'INCLUDE']
                        ])
                }
            }
        }
        stage("Run Sonarqube Analysis"){
                    when{
                        equals expected: "master", actual: env.BRANCH_NAME
                    }
                    agent{
                        label "windows"
                    }
                   options{
                       skipDefaultCheckout true
                   //     timeout(5)
                   }
                    environment{
                        scannerHome = tool name: 'sonar-scanner-3.3.0', type: 'hudson.plugins.sonar.SonarRunnerInstallation'
//                        PATH = "${WORKSPACE}\\venv\\Scripts;${PATH}"
                    }
                    steps{
                        checkout scm
                        unstash "COVERAGE_REPORT_DATA"
                        unstash "PYTEST_UNIT_TEST_RESULTS"
                        unstash "PYLINT_REPORT"
                        withSonarQubeEnv(installationName: "sonarqube.library.illinois.edu") {
                            bat(
                                label: "Running sonar scanner",
                                script: '\
                    "%scannerHome%/bin/sonar-scanner" \
                    -D"sonar.projectBaseDir=%WORKSPACE%" \
                    -Dsonar.python.pylint.reportPath=%WORKSPACE%/reports/pylint.txt \
                    -D"sonar.python.coverage.reportPaths=%WORKSPACE%/reports/coverage.xml" \
                    -D"sonar.python.xunit.reportPath=%WORKSPACE%/reports/tests/pytest/%junit_filename%" \
                    -D"sonar.working.directory=%WORKSPACE%\\.scannerwork" \
                    -X'
                            )

                        }
                        script{
                            def sonarqube_result = waitForQualityGate(abortPipeline: false)
                            if (sonarqube_result.status != 'OK') {
                                unstable "SonarQube quality gate: ${sonarqube_result.status}"
                            }

                            def outstandingIssues = get_sonarqube_unresolved_issues(".scannerwork/report-task.txt")
                            writeJSON file: 'reports/sonar-report.json', json: outstandingIssues

                        }
                    }
                    post{
                        always{
                            archiveArtifacts(
                                allowEmptyArchive: true,
                                artifacts: ".scannerwork/report-task.txt"
                            )
                            stash includes: "reports/sonar-report.json", name: 'SONAR_REPORT'
                            archiveArtifacts allowEmptyArchive: true, artifacts: 'reports/sonar-report.json'
                            node('Windows'){
                                checkout scm
                                unstash "SONAR_REPORT"
                                recordIssues(tools: [sonarQube(pattern: 'reports/sonar-report.json')])
                                deleteDir()
                            }
                        }
                        cleanup{
                            cleanWs(deleteDirs: true,
                                    patterns: [[pattern: 'source', type: 'EXCLUDE']],
                                    notFailBuild: true
                                )
                        }
                    }
                }
        stage("Packaging") {

            failFast true
            parallel {
                stage("Source and Wheel formats"){
                    stages{
                        stage("Packaging sdist and wheel"){
                            agent {
                                dockerfile {
                                    filename 'ci/docker/python37/Dockerfile'
                                    dir 'source'
                                    label 'Windows&&Docker'
                                  }
                            }
                            steps{
                                timeout(5){
                                    unstash "PYTHON_BUILD_FILES"
                                    dir("source"){
    //                                    powershell "certutil -generateSSTFromWU roots.sst ; certutil -addstore -f root roots.sst ; del roots.sst"
    //                                    bat "python -m pip -upgrade pip && pip install --upgrade setuptools"
    //                                    bat "pip install--upgrade pyqt_distutils wheel"
                                        bat script: "python setup.py build -b ../build sdist -d ../dist --format zip bdist_wheel -d ../dist"
                                    }
                                }
                            }
                            post{
                                success{
                                    stash includes: "dist/*.whl,dist/*.tar.gz,dist/*.zip", name: 'PYTHON_PACKAGES'
                                }
                                cleanup{
                                    cleanWs(
                                        deleteDirs: true,
                                        patterns: [
                                            [pattern: 'source', type: 'EXCLUDE']
                                            ]
                                        )
                                }
                            }
                        }
                        stage("Testing Python Packages"){
                            agent {
                                label "windows&&docker"
                            }
                            environment{
                                PIP_EXTRA_INDEX_URL="https://devpi.library.illinois.edu/production/release"
                                PIP_TRUSTED_HOST="devpi.library.illinois.edu"
                            }
                            steps{
                                unstash 'PYTHON_PACKAGES'
                                testPythonPackages(
                                    "dist/*.whl,dist/*.tar.gz,dist/*.zip",
                                    [
                                        [
                                            images:
                                                [
                                                    "python:3.6-windowsservercore",
                                                    "python:3.7"
                                                ],
                                            label: "windows&&docker"
                                        ]
                                    ],
                                    "${WORKSPACE}\\pipcache"
                                )
                            }
                            post{
                                cleanup{
                                    cleanWs()
                                }
                            }
                        }
                    }
                }
                stage("Windows Standalone"){
                    when{
                        anyOf{
                            equals expected: true, actual: params.PACKAGE_WINDOWS_STANDALONE_MSI
                            equals expected: true, actual: params.PACKAGE_WINDOWS_STANDALONE_NSIS
                            equals expected: true, actual: params.PACKAGE_WINDOWS_STANDALONE_ZIP
                        }
                        beforeAgent true
                    }
                    environment {
                        PIP_EXTRA_INDEX_URL="https://devpi.library.illinois.edu/production/release"
                        PIP_TRUSTED_HOST="devpi.library.illinois.edu"
                    }
                    agent {
                        dockerfile {
                            filename 'ci/docker/windows_standalone/Dockerfile'
                            dir 'source'
                            label 'Windows&&Docker'
                          }
                    }
                    stages{
                        stage("CMake Build"){

                            steps {
                                unstash "SPEEDWAGON_DOC_PDF"
                                //run_cmake_build()
                                bat """if not exist "cmake_build" mkdir cmake_build
if not exist "logs" mkdir logs
if not exist "logs\\ctest" mkdir logs\\ctest
if not exist "temp" mkdir temp
"""
//C:\\BuildTools\\Common7\\Tools\\VsDevCmd.bat -no_logo -arch=amd64 -host_arch=amd64
//cd ${WORKSPACE}\\source && cmake -B ${WORKSPACE}\\cmake_build -G Ninja -DSPEEDWAGON_PYTHON_DEPENDENCY_CACHE=c:\\wheel_cache -DSPEEDWAGON_VENV_PATH=${WORKSPACE}/standalone_venv -DPYTHON_EXECUTABLE=\"${powershell(script: '(Get-Command python).path', returnStdout: true).trim()}\"  -DSPEEDWAGON_DOC_PDF=${WORKSPACE}/dist/docs/speedwagon.pdf
//C:\\BuildTools\\Common7\\Tools\\VsDevCmd.bat -no_logo -arch=amd64 -host_arch=amd64 && cd ${WORKSPACE}\\cmake_build && cmake --build .
                            cmakeBuild(
                                buildDir: 'cmake_build',
                                cmakeArgs: """-DSPEEDWAGON_PYTHON_DEPENDENCY_CACHE=c:\\wheel_cache
-DSPEEDWAGON_VENV_PATH=${WORKSPACE}/standalone_venv
-DPYTHON_EXECUTABLE="${powershell(script: '(Get-Command python).path', returnStdout: true).trim()}"
-DSPEEDWAGON_DOC_PDF=${WORKSPACE}/dist/docs/speedwagon.pdf""",
                                generator: 'Ninja',
                                installation: 'InSearchPath',
                                sourceDir: 'source',
                                steps: [
                                    [withCmake: true]
                                ]
                            )
                            }
                        }
                        stage("CTest"){
                            options{
                                timeout(3)
                            }
                            steps {
                                ctest(
                                    arguments: "-T test -C Release -j ${NUMBER_OF_PROCESSORS}",
                                    installation: 'InSearchPath',
                                    workingDir: 'cmake_build'
                                    )
                            }
                        }
                        stage("CPack"){
                            options{
                                timeout(10)
                            }
                            steps {
                                cpack(
                                    arguments: "-C Release -G ${generate_cpack_arguments(params.PACKAGE_WINDOWS_STANDALONE_MSI, params.PACKAGE_WINDOWS_STANDALONE_NSIS, params.PACKAGE_WINDOWS_STANDALONE_ZIP)} --config cmake_build/CPackConfig.cmake -B ${WORKSPACE}/dist -V",
                                    installation: 'InSearchPath'
                                )
                            }
                            post {
                                success{
                                    stash includes: "dist/*.msi,dist/*.exe,dist/*.zip", name: "STANDALONE_INSTALLERS"
                                    archiveArtifacts artifacts: "dist/*.msi,dist/*.exe,dist/*.zip", fingerprint: true
                                }
                                failure {
                                    archiveArtifacts allowEmptyArchive: true, artifacts: "dist/**/wix.log,dist/**/*.wxs"
                                }
                            }
                        }
                    }
                    post {
                        failure {
                            cleanWs(
                                deleteDirs: true,
                                disableDeferredWipeout: true,
                                patterns: [
                                    [pattern: 'standalone_venv ', type: 'INCLUDE'],
                                    [pattern: 'python_deps_cache', type: 'INCLUDE'],

                                    ]
                                )
                            dir("standalone_venv"){
                                deleteDir()
                            }
                        }
                        cleanup{
                            cleanWs(deleteDirs: true,
                                    notFailBuild: true
                                )
                            // cleanWs(
                            //     deleteDirs: true,
                            //     disableDeferredWipeout: true,
                            //     patterns: [
                            //         [pattern: 'cmake_build', type: 'INCLUDE'],
                            //         [pattern: '*@tmp', type: 'INCLUDE'],
                            //         [pattern: 'source', type: 'INCLUDE'],
                            //         [pattern: 'temp', type: 'INCLUDE'],
                            //         [pattern: 'dist', type: 'INCLUDE'],
                            //         [pattern: 'logs', type: 'INCLUDE'],
                            //         [pattern: 'generatedJUnitFiles', type: 'INCLUDE']
                            //     ]
                            // )
                        }
                    }
                }
            }
        }
        stage("Package for chocolatey"){
            agent {
                dockerfile {
                    filename 'ci/docker/chocolatey/Dockerfile'
                    dir 'source'
                    label 'Windows&&Docker'
                  }
            }
            when{
                anyOf{
                    equals expected: true, actual: params.PACKAGE_WINDOWS_STANDALONE_MSI
                    triggeredBy "TimerTriggerCause"
                }
            }
            steps{
                echo "making chocolatey"
            }

        }
        stage("Testing MSI Install"){
            agent {
                label "Docker && Windows && 1903"
            }
            when{
                equals expected: true, actual: params.PACKAGE_WINDOWS_STANDALONE_MSI
                beforeAgent true
            }
            options{
                timeout(5)
                skipDefaultCheckout(true)
            }
            steps{

                checkout scm
                bat "if not exist logs mkdir logs"
                script{
                    unstash 'STANDALONE_INSTALLERS'
                    def docker_image_name = "test-image:${env.BRANCH_NAME}_${currentBuild.number}"
                    try {
                        def testImage = docker.build(docker_image_name, "-f ./ci/docker/test_installation/Dockerfile .")
                        testImage.inside{
                            // Copy log files from c:\\logs in the docker container to workspace\\logs
                            bat "cd ${WORKSPACE}\\logs && copy c:\\logs\\*.log"
                            bat 'dir "%PROGRAMFILES%\\Speedwagon"'
                        }
                    } finally{
                        bat "docker image rm -f ${docker_image_name}"
                    }

                }

            }
            post{
                always{
                    archiveArtifacts(
                        allowEmptyArchive: true,
                        artifacts: "logs/*.log"
                        )
                }
                cleanup{
                    cleanWs()
                }
            }
        }
        stage("Deploy to Devpi"){
            when {
                allOf{
                    equals expected: true, actual: params.DEPLOY_DEVPI
                    anyOf {
                        equals expected: "master", actual: env.BRANCH_NAME
                        equals expected: "dev", actual: env.BRANCH_NAME
                    }
                }
            }
            options{
                timestamps()
            }
            agent{
                label "windows && Python3"
            }
            environment{
                PATH = "${WORKSPACE}\\venv\\Scripts;${tool 'CPython-3.6'};${tool 'CPython-3.6'}\\Scripts;${PATH}"
                DEVPI = credentials("DS_devpi")
                PKG_VERSION = get_package_version("DIST-INFO", "speedwagon.dist-info/METADATA")
                PKG_NAME = get_package_name("DIST-INFO", "speedwagon.dist-info/METADATA")
            }
            stages{
                stage("Installing Devpi Client") {
                    steps{
                        bat "python -m venv venv && venv\\Scripts\\python.exe -m pip install pip --upgrade && venv\\Scripts\\pip install devpi-client"
                    }

                }
                stage("Deploy to Devpi Staging") {
                    steps {
                        unstash 'SPEEDWAGON_DOC_HTML'
                        unstash 'PYTHON_PACKAGES'
                        bat "devpi use https://devpi.library.illinois.edu && devpi login %DEVPI_USR% --password %DEVPI_PSW% && devpi use /%DEVPI_USR%/${env.BRANCH_NAME}_staging && devpi upload --from-dir dist"
                    }
                }
                stage("Test DevPi packages") {
                    parallel {
                        stage("Source Distribution: .zip") {
                            agent {
                                node {
                                    label "Windows && Python3 && !Docker"
                                }
                            }
                            options {
                                skipDefaultCheckout(true)
                            }
                            stages{
                                stage("Creating Env for DevPi to test sdist"){
                                    environment{
                                        PATH = "${tool 'CPython-3.6'};${PATH}"
                                    }
                                    steps {
                                        lock("system_python_${NODE_NAME}"){
                                            bat "python -m venv venv && venv\\Scripts\\python.exe -m pip install pip --upgrade && venv\\Scripts\\pip.exe install setuptools --upgrade && venv\\Scripts\\pip.exe install \"tox<3.7\" detox devpi-client"
                                        }
                                    }
                                }
                                stage("Testing sdist"){
                                    environment{
                                        PATH = "${tool 'CPython-3.6'};${tool 'CPython-3.6'}\\Scripts;${tool 'CPython-3.7'};$PATH"
                                    }
                                    options{
                                        timeout(10)
                                    }
                                    steps{
                                        bat "devpi use https://devpi.library.illinois.edu/${env.BRANCH_NAME}_staging"
                                        devpiTest(
                                            devpiExecutable: "${powershell(script: '(Get-Command devpi).path', returnStdout: true).trim()}",
                                            url: "https://devpi.library.illinois.edu",
                                            index: "${env.BRANCH_NAME}_staging",
                                            pkgName: "${PKG_NAME}",
                                            pkgVersion: "${PKG_VERSION}",
                                            pkgRegex: "zip",
                                            detox: false
                                        )
                                    }
                                }

                            }
                            post{
                                cleanup{
                                    cleanWs(deleteDirs: true,
                                        notFailBuild: true
                                    )
                                    // cleanWs deleteDirs: true, patterns: [
                                    //         [pattern: 'certs', type: 'INCLUDE'],
                                    //         [pattern: '*tmp', type: 'INCLUDE']
                                    //     ]
                                }
                            }
                        }
                        stage("Built Distribution: .whl") {
                            agent {
                                node {
                                    label "Windows && Python3 && !Docker"
                                }
                            }
                            options {
                                skipDefaultCheckout(true)
                            }
                            environment{
                                PATH = "${tool 'CPython-3.6'};${tool 'CPython-3.6'}\\Scripts;${tool 'CPython-3.7'};$PATH"
                            }
                            stages{
                                stage("Creating Env for DevPi to test whl"){
                                    steps{
                                        lock("system_python_${NODE_NAME}"){
                                            bat "python -m pip install pip --upgrade && python -m venv venv && venv\\Scripts\\python.exe -m pip install pip --upgrade && venv\\Scripts\\pip.exe install setuptools --upgrade && venv\\Scripts\\pip.exe install \"tox<3.7\"  detox devpi-client"
                                        }
                                    }
                                }
                                stage("Testing Whl"){
                                    options{
                                        timeout(10)
                                    }
                                    steps {
                                        // TODO: Rebuild devpiTest to work with Docker containers
                                        devpiTest(
                                            devpiExecutable: "${powershell(script: '(Get-Command devpi).path', returnStdout: true).trim()}",
                                            url: "https://devpi.library.illinois.edu",
                                            index: "${env.BRANCH_NAME}_staging",
                                            pkgName: "${PKG_NAME}",
                                            pkgVersion: "${PKG_VERSION}",
                                            pkgRegex: "whl",
                                            detox: false
                                        )
                                    }
                                }
                            }


                            post{
                                failure{
                                    cleanWs deleteDirs: true, patterns: [[pattern: 'venv', type: 'INCLUDE']]
                                }
                                cleanup{
                                    cleanWs deleteDirs: true, patterns: [
                                            [pattern: 'certs', type: 'INCLUDE'],
                                            [pattern: '*tmp', type: 'INCLUDE']
                                        ]
                                }
                            }
                        }
                    }
                    post {
                        success {
                            bat(
                                label: "it Worked. Pushing file to ${env.BRANCH_NAME} index",
                                script:"venv\\Scripts\\devpi.exe use https://devpi.library.illinois.edu/${env.BRANCH_NAME}_staging && devpi login ${env.DEVPI_USR} --password ${env.DEVPI_PSW} && venv\\Scripts\\devpi.exe use http://devpi.library.illinois.edu/DS_Jenkins/${env.BRANCH_NAME}_staging && venv\\Scripts\\devpi.exe push ${PKG_NAME}==${PKG_VERSION} DS_Jenkins/${env.BRANCH_NAME}"
                            )
                        }
                    }
                }
                stage("Deploy to DevPi Production") {
                    when {
                        allOf{
                            equals expected: true, actual: params.DEPLOY_DEVPI_PRODUCTION
                            branch "master"
                        }
                    }
                    steps {
                        input "Release ${PKG_NAME} ${PKG_VERSION} to DevPi Production?"
                        bat "venv\\Scripts\\devpi.exe login ${env.DEVPI_USR} --password ${env.DEVPI_PSW} && venv\\Scripts\\devpi.exe use /${env.DEVPI_USR}/${env.BRANCH_NAME}_staging && venv\\Scripts\\devpi.exe push ${PKG_NAME}==${PKG_VERSION} production/release"
                    }
                    post{
                        success{
                            jiraComment body: "Version ${PKG_VERSION} was added to https://devpi.library.illinois.edu/production/release index.", issueKey: "${params.JIRA_ISSUE_VALUE}"
                        }
                    }
                }
            }
            post{
                cleanup{
                    remove_from_devpi("venv\\Scripts\\devpi.exe", "${PKG_NAME}", "${PKG_VERSION}", "/${env.DEVPI_USR}/${env.BRANCH_NAME}_staging", "${env.DEVPI_USR}", "${env.DEVPI_PSW}")
                }
            }
        }
        stage("Deploy"){

            parallel {
                stage("Deploy Online Documentation") {
                    when{
                        equals expected: true, actual: params.DEPLOY_DOCS
                    }
                    agent any
                    steps{
                        unstash "SPEEDWAGON_DOC_HTML"

                        dir("build/docs/html/"){
                            input 'Update project documentation?'
                            sshPublisher(
                                publishers: [
                                    sshPublisherDesc(
                                        configName: 'apache-ns - lib-dccuser-updater',
                                        sshLabel: [label: 'Linux'],
                                        transfers: [sshTransfer(excludes: '',
                                        execCommand: '',
                                        execTimeout: 120000,
                                        flatten: false,
                                        makeEmptyDirs: false,
                                        noDefaultExcludes: false,
                                        patternSeparator: '[, ]+',
                                        remoteDirectory: "${params.DEPLOY_DOCS_URL_SUBFOLDER}",
                                        remoteDirectorySDF: false,
                                        removePrefix: '',
                                        sourceFiles: '**')],
                                    usePromotionTimestamp: false,
                                    useWorkspaceInPromotion: false,
                                    verbose: true
                                    )
                                ]
                            )
                        }
                    }
                    post{
                        success{
                            jiraComment body: "Documentation updated. https://www.library.illinois.edu/dccdocs/${params.DEPLOY_DOCS_URL_SUBFOLDER}", issueKey: "${params.JIRA_ISSUE_VALUE}"
                        }
                    }
                }
                stage("Deploy standalone to Hathi tools Beta"){
                    when {
                        allOf{
                            equals expected: true, actual: params.DEPLOY_HATHI_TOOL_BETA
                            anyOf{
                                equals expected: true, actual: params.PACKAGE_WINDOWS_STANDALONE_MSI
                                equals expected: true, actual: params.PACKAGE_WINDOWS_STANDALONE_NSIS
                                equals expected: true, actual: params.PACKAGE_WINDOWS_STANDALONE_ZIP
                            }
                        }

                    }
                    agent{
                        node{
                            label "Windows"
                        }
                    }
                    options {
                        skipDefaultCheckout(true)
                    }
                    steps {
                        unstash "STANDALONE_INSTALLERS"
                        unstash "SPEEDWAGON_DOC_PDF"
                        unstash "SPEEDWAGON_DOC_HTML"
                        unstash "DIST-INFO"
                        script{
                            def props = readProperties interpolate: true, file: 'speedwagon.dist-info/METADATA'
                            deploy_artifacts_to_url('dist/*.msi,dist/*.exe,dist/*.zip,dist/docs/*.pdf', "https://jenkins.library.illinois.edu/nexus/repository/prescon-beta/speedwagon/${props.Version}/", params.JIRA_ISSUE_VALUE)
                        }
                    }
                    post{
                        cleanup{
                            cleanWs(
                                deleteDirs: true,
                                patterns: [
                                    [pattern: '*dist-info', type: 'INCLUDE'],
                                    [pattern: 'dist.*', type: 'INCLUDE']
                                ]
                            )
                        }
                    }
                }

                stage("Deploy Standalone Build to SCCM") {
                    when {
                        allOf{
                            equals expected: true, actual: params.DEPLOY_SCCM
                            anyOf{
                                equals expected: true, actual: params.PACKAGE_WINDOWS_STANDALONE_MSI
                                equals expected: true, actual: params.PACKAGE_WINDOWS_STANDALONE_NSIS
                                equals expected: true, actual: params.PACKAGE_WINDOWS_STANDALONE_ZIP
                            }
                            branch "master"
                        }
                    }
                    options {
                        skipDefaultCheckout(true)
                    }
                    environment{
                        PKG_VERSION = get_package_version("DIST-INFO", "speedwagon.dist-info/METADATA")
                        PKG_NAME = get_package_name("DIST-INFO", "speedwagon.dist-info/METADATA")
                    }
                    agent any
                    steps {
                        unstash "STANDALONE_INSTALLERS"
                        unstash "Deployment"
                        dir("dist"){
                            deploy_sscm("*.msi", "${PKG_VERSION}", "${params.JIRA_ISSUE_VALUE}")
                        }
                    }
                    post {
                        success {
                            jiraComment body: "Deployment request was sent to SCCM for version ${PKG_VERSION}.", issueKey: "${params.JIRA_ISSUE_VALUE}"
                            archiveArtifacts artifacts: "logs/deployment_request.txt"
                        }
                    }
                }
            }
        }
    }
}<|MERGE_RESOLUTION|>--- conflicted
+++ resolved
@@ -352,16 +352,12 @@
     }
     parameters {
         string(name: 'JIRA_ISSUE_VALUE', defaultValue: "PSR-83", description: 'Jira task to generate about updates.')
-<<<<<<< HEAD
+        booleanParam(name: "PACKAGE_WINDOWS_STANDALONE_MSI", defaultValue: false, description: "Create a standalone wix based .msi installer")
         booleanParam(name: "TEST_RUN_TOX", defaultValue: true, description: "Run Tox Tests")
 
         // TODO: make this false
         booleanParam(name: "PACKAGE_WINDOWS_STANDALONE_MSI", defaultValue: true, description: "Create a standalone wix based .msi installer")
 
-=======
-        booleanParam(name: "TEST_RUN_TOX", defaultValue: false, description: "Run Tox Tests")
-        booleanParam(name: "PACKAGE_WINDOWS_STANDALONE_MSI", defaultValue: false, description: "Create a standalone wix based .msi installer")
->>>>>>> b9a8406f
         booleanParam(name: "PACKAGE_WINDOWS_STANDALONE_NSIS", defaultValue: false, description: "Create a standalone NULLSOFT NSIS based .exe installer")
         booleanParam(name: "PACKAGE_WINDOWS_STANDALONE_ZIP", defaultValue: false, description: "Create a standalone portable package")
 
