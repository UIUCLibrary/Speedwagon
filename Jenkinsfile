--- conflicted
+++ resolved
@@ -595,7 +595,6 @@
                             }
 
                         }
-<<<<<<< HEAD
                     }
 
                 }
@@ -653,8 +652,6 @@
                                 archiveArtifacts artifacts: "speedwagon.dist-info/**"
                             }
                         }
-=======
->>>>>>> 0e454471
                     }
                 }
 
@@ -705,11 +702,9 @@
                     }
                     steps {
 
-//                        dir("source"){
                         lock("system_pipenv_${NODE_NAME}"){
                             bat "cd source && pipenv run python setup.py build -b ${WORKSPACE}\\build 2> ${WORKSPACE}\\logs\\build_errors.log"
                         }
-//                        }
                     }
                     post{
                         always{
@@ -888,11 +883,9 @@
                         }
                         stage("Run Flake8 Static Analysis") {
                             steps{
-//                                dir("source"){
                                 catchError(buildResult: "SUCCESS", message: 'Flake8 found issues', stageResult: "UNSTABLE") {
                                     bat script: "cd source && pipenv run flake8 speedwagon --tee --output-file=${WORKSPACE}\\logs\\flake8.log"
                                 }
-//                                }
                             }
                             post {
                                 always {
