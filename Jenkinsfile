--- conflicted
+++ resolved
@@ -679,20 +679,12 @@
     agent none
     parameters {
         string(name: 'JIRA_ISSUE_VALUE', defaultValue: "PSR-83", description: 'Jira task to generate about updates.')
-<<<<<<< HEAD
-        booleanParam(name: "RUN_CHECKS", defaultValue: true, description: "Run checks on code")
-        booleanParam(name: "TEST_RUN_TOX", defaultValue: false, description: "Run Tox Tests")
-        booleanParam(name: "USE_SONARQUBE", defaultValue: true, description: "Send data test data to SonarQube")
-        booleanParam(name: "BUILD_PACKAGES", defaultValue: false, description: "Build Python packages")
-        booleanParam(name: "TEST_PACKAGES_ON_MAC", defaultValue: false, description: "Test Python packages on Mac")
-=======
         booleanParam(name: "USE_SONARQUBE", defaultValue: true, description: "Send data test data to SonarQube")
         booleanParam(name: "RUN_CHECKS", defaultValue: true, description: "Run checks on code")
         booleanParam(name: "TEST_RUN_TOX", defaultValue: false, description: "Run Tox Tests")
         booleanParam(name: "BUILD_PACKAGES", defaultValue: false, description: "Build Packages")
         booleanParam(name: 'BUILD_CHOCOLATEY_PACKAGE', defaultValue: false, description: 'Build package for chocolatey package manager')
         booleanParam(name: "TEST_PACKAGES", defaultValue: true, description: "Test Python packages by installing them and running tests on the installed package")
->>>>>>> 4b5e2fc1
         booleanParam(name: "PACKAGE_WINDOWS_STANDALONE_MSI", defaultValue: false, description: "Create a standalone wix based .msi installer")
 
         booleanParam(name: "PACKAGE_WINDOWS_STANDALONE_NSIS", defaultValue: false, description: "Create a standalone NULLSOFT NSIS based .exe installer")
@@ -701,10 +693,6 @@
 
         booleanParam(name: "DEPLOY_DEVPI", defaultValue: false, description: "Deploy to DevPi on https://devpi.library.illinois.edu/DS_Jenkins/${env.BRANCH_NAME}")
         booleanParam(name: "DEPLOY_DEVPI_PRODUCTION", defaultValue: false, description: "Deploy to https://devpi.library.illinois.edu/production/release")
-<<<<<<< HEAD
-//         booleanParam(name: "DEPLOY_ADD_TAG", defaultValue: false, description: "Tag commit to current version")
-=======
->>>>>>> 4b5e2fc1
         booleanParam(name: "DEPLOY_CHOCOLATEY", defaultValue: false, description: "Deploy to Chocolatey repository")
         booleanParam(name: "DEPLOY_HATHI_TOOL_BETA", defaultValue: false, description: "Deploy standalone to https://jenkins.library.illinois.edu/nexus/service/rest/repository/browse/prescon-beta/")
         booleanParam(name: "DEPLOY_SCCM", defaultValue: false, description: "Request deployment of MSI installer to SCCM")
@@ -717,44 +705,6 @@
             options {
                 skipDefaultCheckout(true)
 
-<<<<<<< HEAD
-                            }
-                            steps {
-                                check_jira_project('PSR',, 'logs/jira_project_data.json')
-                                check_jira_issue("${params.JIRA_ISSUE_VALUE}", "logs/jira_issue_data.json")
-                            }
-                            post{
-                                cleanup{
-                                    cleanWs(patterns: [[pattern: "logs/*.json", type: 'INCLUDE']])
-                                }
-                            }
-                        }
-                        stage("Getting Distribution Info"){
-                            agent {
-                                dockerfile {
-                                    filename 'ci/docker/python/linux/Dockerfile'
-                                    label 'linux && docker'
-                                    additionalBuildArgs '--build-arg USER_ID=$(id -u) --build-arg GROUP_ID=$(id -g) --build-arg PIP_EXTRA_INDEX_URL --build-arg PIP_INDEX_URL'
-                                 }
-                            }
-                            steps{
-                                sh "python setup.py dist_info"
-                            }
-                            post{
-                                success{
-                                    stash includes: "speedwagon.dist-info/**", name: 'DIST-INFO'
-                                    archiveArtifacts artifacts: "speedwagon.dist-info/**"
-                                }
-                                cleanup{
-                                    cleanWs(
-                                        deleteDirs: true,
-                                        notFailBuild: true
-                                    )
-                                }
-                            }
-                        }
-                    }
-=======
             }
             steps {
                 check_jira_project('PSR',, 'logs/jira_project_data.json')
@@ -763,7 +713,6 @@
             post{
                 cleanup{
                     cleanWs(patterns: [[pattern: "logs/*.json", type: 'INCLUDE']])
->>>>>>> 4b5e2fc1
                 }
             }
         }
@@ -798,10 +747,6 @@
                 success{
                     unstash "DIST-INFO"
                     script{
-<<<<<<< HEAD
-                        def props = readProperties interpolate: true, file: 'speedwagon.dist-info/METADATA'
-=======
->>>>>>> 4b5e2fc1
                         def DOC_ZIP_FILENAME = "${props.Name}-${props.Version}.doc.zip"
                         zip archive: true, dir: "build/docs/html", glob: '', zipFile: "dist/${DOC_ZIP_FILENAME}"
                         stash includes: "dist/${DOC_ZIP_FILENAME},build/docs/html/**", name: 'DOCS_ARCHIVE'
@@ -822,7 +767,6 @@
             }
         }
         stage("Checks"){
-<<<<<<< HEAD
             when{
                 equals expected: true, actual: params.RUN_CHECKS
             }
@@ -836,6 +780,13 @@
                           }
                     }
                     stages{
+                        stage("Building Python Library"){
+                            steps {
+                                sh '''mkdir -p logs
+                                      python setup.py build -b build
+                                      '''
+                            }
+                        }
                         stage("Run Tests"){
                             parallel {
                                 stage("Run Behave BDD Tests") {
@@ -857,9 +808,7 @@
                                     steps{
                                         catchError(buildResult: "UNSTABLE", message: 'Did not pass all pytest tests', stageResult: "UNSTABLE") {
                                             sh(
-                                                script: '''mkdir -p logs
-                                                           coverage run --parallel-mode --source=speedwagon -m pytest --junitxml=./reports/tests/pytest/pytest-junit.xml
-                                                           '''
+                                                script: 'coverage run --parallel-mode --source=speedwagon -m pytest --junitxml=./reports/tests/pytest/pytest-junit.xml'
                                             )
                                         }
                                     }
@@ -874,9 +823,7 @@
                                     steps {
                                         sh(
                                             label: "Running Doctest Tests",
-                                            script: '''python setup.py build build_ui
-                                                       coverage run --parallel-mode --source=speedwagon -m sphinx -b doctest docs/source build/docs -d build/docs/doctrees --no-color -w logs/doctest.txt
-                                                       '''
+                                            script: 'coverage run --parallel-mode --source=speedwagon -m sphinx -b doctest docs/source build/docs -d build/docs/doctrees --no-color -w logs/doctest.txt'
                                             )
                                     }
                                     post{
@@ -888,11 +835,11 @@
                                 stage("Run MyPy Static Analysis") {
                                     steps{
                                         catchError(buildResult: "SUCCESS", message: 'MyPy found issues', stageResult: "UNSTABLE") {
-                                            sh(label: 'Running MyPy',
-                                                script: '''mkdir -p logs
-                                                           mypy -p speedwagon --html-report reports/mypy/html | tee logs/mypy.log
-                                                           '''
-                                            )
+                                            tee("logs/mypy.log"){
+                                                sh(label: 'Running MyPy',
+                                                   script: 'mypy -p speedwagon --html-report reports/mypy/html'
+                                                )
+                                            }
                                         }
                                     }
                                     post {
@@ -908,6 +855,10 @@
                                 stage("Run Tox test") {
                                     when{
                                         equals expected: true, actual: params.TEST_RUN_TOX
+                                    }
+                                    environment {
+                                      PIP_TRUSTED_HOST = "devpi.library.illinois.edu"
+
                                     }
                                     steps {
                                         sh "tox -e py -vv -i https://devpi.library.illinois.edu/production/release"
@@ -934,9 +885,7 @@
                                 stage("Run Flake8 Static Analysis") {
                                     steps{
                                         catchError(buildResult: "SUCCESS", message: 'Flake8 found issues', stageResult: "UNSTABLE") {
-                                            sh script: '''mkdir -p logs
-                                                          flake8 speedwagon --tee --output-file=logs/flake8.log
-                                                          '''
+                                            sh script: 'flake8 speedwagon --tee --output-file=logs/flake8.log'
                                         }
                                     }
                                     post {
@@ -963,487 +912,6 @@
                     }
                     post{
                         cleanup{
-                            cleanWs(patterns: [
-                                    [pattern: 'logs/*', type: 'INCLUDE'],
-                                    [pattern: 'reports/coverage.xml', type: 'INCLUDE'],
-                                    [pattern: 'reports/coverage', type: 'INCLUDE'],
-                                    [pattern: '.coverage', type: 'INCLUDE']
-                                ])
-                        }
-                    }
-                }
-                stage("Run Sonarqube Analysis"){
-                    agent {
-                        dockerfile {
-                            filename 'ci/docker/python/linux/Dockerfile'
-                            label 'linux && docker'
-                            additionalBuildArgs '--build-arg USER_ID=$(id -u) --build-arg GROUP_ID=$(id -g) --build-arg PIP_EXTRA_INDEX_URL --build-arg PIP_INDEX_URL'
-                            args '--mount source=sonar-cache-speedwagon,target=/home/user/.sonar/cache'
-                        }
-                    }
-                    options{
-                        lock("speedwagon-sonarscanner")
-                    }
-                    when{
-                        equals expected: true, actual: params.USE_SONARQUBE
-                        beforeAgent true
-                        beforeOptions true
-                    }
-                    steps{
-                        unstash "COVERAGE_REPORT_DATA"
-                        unstash "PYTEST_UNIT_TEST_RESULTS"
-                        unstash "PYLINT_REPORT"
-                        unstash "FLAKE8_REPORT"
-                        script{
-                            withSonarQubeEnv(installationName:"sonarcloud", credentialsId: 'sonarcloud-speedwagon') {
-                                unstash "DIST-INFO"
-                                runSonarScanner("speedwagon.dist-info/METADATA")
-                            }
-                            def sonarqube_result = waitForQualityGate(abortPipeline: false)
-                            if (sonarqube_result.status != 'OK') {
-                                unstable "SonarQube quality gate: ${sonarqube_result.status}"
-                            }
-                            def outstandingIssues = get_sonarqube_unresolved_issues(".scannerwork/report-task.txt")
-                            writeJSON file: 'reports/sonar-report.json', json: outstandingIssues
-                        }
-                    }
-                    post {
-                        always{
-                            archiveArtifacts(
-                                allowEmptyArchive: true,
-                                artifacts: ".scannerwork/report-task.txt"
-                            )
-                            stash includes: "reports/sonar-report.json", name: 'SONAR_REPORT'
-                            archiveArtifacts allowEmptyArchive: true, artifacts: 'reports/sonar-report.json'
-                            recordIssues(tools: [sonarQube(pattern: 'reports/sonar-report.json')])
-                        }
-                    }
-                }
-            }
-        }
-        stage("Packaging"){
-            when{
-                anyOf{
-                    equals expected: true, actual: params.BUILD_PACKAGES
-//                     equals expected: true, actual: params.BUILD_CHOCOLATEY_PACKAGE
-                    equals expected: true, actual: params.TEST_PACKAGES_ON_MAC
-                    equals expected: true, actual: params.DEPLOY_DEVPI
-                    equals expected: true, actual: params.DEPLOY_DEVPI_PRODUCTION
-                    equals expected: true, actual: params.DEPLOY_CHOCOLATEY
-                }
-                beforeAgent true
-            }
-            stages{
-                stage("Packaging sdist and wheel"){
-=======
-            when{
-                equals expected: true, actual: params.RUN_CHECKS
-            }
-            stages{
-                stage("Test") {
->>>>>>> 4b5e2fc1
-                    agent {
-                        dockerfile {
-                            filename 'ci/docker/python/linux/Dockerfile'
-                            label 'linux && docker'
-                            additionalBuildArgs '--build-arg USER_ID=$(id -u) --build-arg GROUP_ID=$(id -g) --build-arg PIP_EXTRA_INDEX_URL --build-arg PIP_INDEX_URL'
-                          }
-                    }
-<<<<<<< HEAD
-                    steps{
-                        timeout(5){
-                            sh script: 'python -m pep517.build .'
-                        }
-                    }
-                    post{
-                        always{
-                            stash includes: "dist/*.whl,dist/*.tar.gz,dist/*.zip", name: 'PYTHON_PACKAGES'
-                        }
-                    }
-                }
-                stage("Test Mac"){
-                    agent {
-                        label 'mac'
-                    }
-                    when{
-                        equals expected: true, actual: params.TEST_PACKAGES_ON_MAC
-                        beforeAgent true
-                    }
-                    steps{
-                        sh(
-                            label:"Installing tox",
-                            script: """python3 -m venv venv
-                                       venv/bin/python -m pip install pip --upgrade
-                                       venv/bin/python -m pip install wheel
-                                       venv/bin/python -m pip install --upgrade setuptools
-                                       venv/bin/python -m pip install tox
-                                       """
-                            )
-                        unstash "PYTHON_PACKAGES"
-                        script{
-                            findFiles(glob: "dist/*.tar.gz,dist/*.zip,dist/*.whl").each{
-                                catchError(buildResult: 'UNSTABLE', message: "Speedwagon failed test on mac with ${it.path}", stageResult: 'UNSTABLE') {
-                                    sh(
-                                        label: "Testing ${it}",
-                                        script: "venv/bin/tox --installpkg=${it.path} -e py -vv --recreate"
-=======
-                    stages{
-                        stage("Building Python Library"){
-                            steps {
-                                sh '''mkdir -p logs
-                                      python setup.py build -b build
-                                      '''
-                            }
-                        }
-                        stage("Run Tests"){
-                            parallel {
-                                stage("Run Behave BDD Tests") {
-                                    steps {
-                                        catchError(buildResult: "UNSTABLE", message: 'Did not pass all Behave BDD tests', stageResult: "UNSTABLE") {
-                                            sh(
-                                                script: """mkdir -p reports
-                                                           coverage run --parallel-mode --source=speedwagon -m behave --junit --junit-directory reports/tests/behave"""
-                                                )
-                                        }
-                                    }
-                                    post {
-                                        always {
-                                            junit "reports/tests/behave/*.xml"
-                                        }
-                                    }
-                                }
-                                stage("Run PyTest Unit Tests"){
-                                    steps{
-                                        catchError(buildResult: "UNSTABLE", message: 'Did not pass all pytest tests', stageResult: "UNSTABLE") {
-                                            sh(
-                                                script: 'coverage run --parallel-mode --source=speedwagon -m pytest --junitxml=./reports/tests/pytest/pytest-junit.xml'
-                                            )
-                                        }
-                                    }
-                                    post {
-                                        always {
-                                            junit "reports/tests/pytest/pytest-junit.xml"
-                                            stash includes: "reports/tests/pytest/*.xml", name: "PYTEST_UNIT_TEST_RESULTS"
-                                        }
-                                    }
-                                }
-                                stage("Run Doctest Tests"){
-                                    steps {
-                                        sh(
-                                            label: "Running Doctest Tests",
-                                            script: 'coverage run --parallel-mode --source=speedwagon -m sphinx -b doctest docs/source build/docs -d build/docs/doctrees --no-color -w logs/doctest.txt'
-                                            )
-                                    }
-                                    post{
-                                        always {
-                                            recordIssues(tools: [sphinxBuild(id: 'doctest', name: 'Doctest', pattern: 'logs/doctest.txt')])
-                                        }
-                                    }
-                                }
-                                stage("Run MyPy Static Analysis") {
-                                    steps{
-                                        catchError(buildResult: "SUCCESS", message: 'MyPy found issues', stageResult: "UNSTABLE") {
-                                            tee("logs/mypy.log"){
-                                                sh(label: 'Running MyPy',
-                                                   script: 'mypy -p speedwagon --html-report reports/mypy/html'
-                                                )
-                                            }
-                                        }
-                                    }
-                                    post {
-                                        always {
-                                            recordIssues(tools: [myPy(pattern: "logs/mypy.log")])
-                                            publishHTML([allowMissing: true, alwaysLinkToLastBuild: false, keepAll: false, reportDir: 'reports/mypy/html/', reportFiles: 'index.html', reportName: 'MyPy HTML Report', reportTitles: ''])
-                                        }
-                                        cleanup{
-                                            cleanWs(patterns: [[pattern: 'logs/mypy.log', type: 'INCLUDE']])
-                                        }
-                                    }
-                                }
-                                stage("Run Tox test") {
-                                    when{
-                                        equals expected: true, actual: params.TEST_RUN_TOX
-                                    }
-                                    environment {
-                                      PIP_TRUSTED_HOST = "devpi.library.illinois.edu"
-
-                                    }
-                                    steps {
-                                        sh "tox -e py -vv -i https://devpi.library.illinois.edu/production/release"
-                                    }
-                                    post{
-                                        cleanup{
-                                            cleanWs deleteDirs: true, patterns: [
-                                                [pattern: '.tox', type: 'INCLUDE']
-                                            ]
-                                        }
-                                    }
-                                }
-                                stage("Run Pylint Static Analysis") {
-                                    steps{
-                                        run_pylint()
-                                    }
-                                    post{
-                                        always{
-                                            stash includes: "reports/pylint_issues.txt,reports/pylint.txt", name: 'PYLINT_REPORT'
-                                            recordIssues(tools: [pyLint(pattern: 'reports/pylint.txt')])
-                                        }
-                                    }
-                                }
-                                stage("Run Flake8 Static Analysis") {
-                                    steps{
-                                        catchError(buildResult: "SUCCESS", message: 'Flake8 found issues', stageResult: "UNSTABLE") {
-                                            sh script: 'flake8 speedwagon --tee --output-file=logs/flake8.log'
-                                        }
-                                    }
-                                    post {
-                                        always {
-                                              stash includes: 'logs/flake8.log', name: "FLAKE8_REPORT"
-                                              recordIssues(tools: [flake8(pattern: 'logs/flake8.log')])
-                                        }
-                                    }
-                                }
-                            }
-                            post{
-                                always{
-                                    sh "coverage combine && coverage xml -o reports/coverage.xml && coverage html -d reports/coverage"
-                                    stash includes: "reports/coverage.xml", name: "COVERAGE_REPORT_DATA"
-                                    publishCoverage(
-                                        adapters: [
-                                                coberturaAdapter('reports/coverage.xml')
-                                            ],
-                                        sourceFileResolver: sourceFiles('STORE_ALL_BUILD')
->>>>>>> 4b5e2fc1
-                                    )
-                                }
-                            }
-                        }
-                    }
-                    post{
-                        cleanup{
-<<<<<<< HEAD
-                            cleanWs(
-                                deleteDirs: true,
-                                patterns: [
-                                    [pattern: 'venv/', type: 'INCLUDE'],
-                                    [pattern: '.tox/', type: 'INCLUDE'],
-                                    [pattern: '**/__pycache__', type: 'INCLUDE'],
-                                ]
-                            )
-                        }
-                    }
-                }
-                stage('Testing all Package') {
-                    matrix{
-                        agent {
-                            dockerfile {
-                                filename "ci/docker/python/${PLATFORM}/Dockerfile"
-                                label "${PLATFORM} && docker"
-                                additionalBuildArgs "--build-arg PYTHON_VERSION=${PYTHON_VERSION} --build-arg PIP_INDEX_URL --build-arg PIP_EXTRA_INDEX_URL"
-                            }
-                        }
-                        axes{
-                            axis {
-                                name "PYTHON_VERSION"
-                                values(
-                                    "3.7",
-                                    "3.8"
-                                )
-                            }
-                            axis {
-                                name "PLATFORM"
-                                values(
-                                    'linux',
-                                    'windows'
-                                )
-                            }
-                        }
-                        stages{
-                            stage("Testing sdist Package"){
-                                steps{
-                                    cleanWs(
-                                        notFailBuild: true,
-                                        deleteDirs: true,
-                                        disableDeferredWipeout: true,
-                                        patterns: [
-                                                [pattern: 'features/', type: 'EXCLUDE'],
-                                                [pattern: '.git/**', type: 'EXCLUDE'],
-                                                [pattern: 'tests/**', type: 'EXCLUDE'],
-                                                [pattern: 'tox.ini', type: 'EXCLUDE'],
-                                            ]
-                                    )
-                                    unstash "PYTHON_PACKAGES"
-                                    testPythonPackagesWithTox("dist/${CONFIGURATIONS[PYTHON_VERSION].pkgRegex['sdist']}")
-                                }
-                            }
-                            stage("Testing bdist_wheel Package"){
-                                steps{
-                                    cleanWs(
-                                        notFailBuild: true,
-                                        deleteDirs: true,
-                                        disableDeferredWipeout: true,
-                                        patterns: [
-                                                [pattern: 'features/', type: 'EXCLUDE'],
-                                                [pattern: '.git/**', type: 'EXCLUDE'],
-                                                [pattern: 'tests/**', type: 'EXCLUDE'],
-                                                [pattern: 'tox.ini', type: 'EXCLUDE'],
-                                            ]
-                                    )
-                                    unstash "PYTHON_PACKAGES"
-                                    testPythonPackagesWithTox("dist/${CONFIGURATIONS[PYTHON_VERSION].pkgRegex['wheel']}")
-                                }
-                            }
-                        }
-                    }
-                 }
-                stage("Windows Standalone"){
-                    when{
-                        anyOf{
-                            equals expected: true, actual: params.PACKAGE_WINDOWS_STANDALONE_MSI
-                            equals expected: true, actual: params.PACKAGE_WINDOWS_STANDALONE_NSIS
-                            equals expected: true, actual: params.PACKAGE_WINDOWS_STANDALONE_ZIP
-                            equals expected: true, actual: params.PACKAGE_WINDOWS_STANDALONE_CHOLOCATEY
-                            equals expected: true, actual: params.DEPLOY_CHOCOLATEY
-                        }
-                        beforeAgent true
-                    }
-                    environment {
-                        build_number = get_build_number()
-                        PIP_EXTRA_INDEX_URL="https://devpi.library.illinois.edu/production/release"
-                        PIP_TRUSTED_HOST="devpi.library.illinois.edu"
-                    }
-
-                    stages{
-                        stage("CMake Build"){
-                            agent {
-                                dockerfile {
-                                    filename 'ci/docker/windows_standalone/Dockerfile'
-                                    label 'Windows&&Docker'
-                                    args "-u ContainerAdministrator"
-                                    additionalBuildArgs "${get_build_args()}"
-                                  }
-                            }
-                            steps {
-                                build_standalone()
-                            }
-                            post {
-                                success{
-                                    archiveArtifacts artifacts: "dist/*.msi,dist/*.exe,dist/*.zip", fingerprint: true
-                                }
-                                failure {
-                                    archiveArtifacts allowEmptyArchive: true, artifacts: "dist/**/wix.log,dist/**/*.wxs"
-                                }
-                                always{
-                                    stash includes: "dist/*.msi,dist/*.exe,dist/*.zip", name: "STANDALONE_INSTALLERS"
-                                }
-                                cleanup{
-                                    cleanWs(
-                                        deleteDirs: true,
-                                        notFailBuild: true
-                                    )
-                                }
-                            }
-                        }
-                        stage("Testing MSI Install"){
-                            agent {
-                              docker {
-                                args '-u ContainerAdministrator'
-                                image 'mcr.microsoft.com/windows/servercore:ltsc2019'
-                                label 'Windows&&Docker'
-                              }
-                            }
-
-                            when{
-                                anyOf{
-                                    equals expected: true, actual: params.PACKAGE_WINDOWS_STANDALONE_CHOLOCATEY
-                                    equals expected: true, actual: params.PACKAGE_WINDOWS_STANDALONE_MSI
-                                    equals expected: true, actual: params.DEPLOY_CHOCOLATEY
-                                }
-                                beforeAgent true
-                            }
-                            options{
-                                skipDefaultCheckout(true)
-                            }
-                            steps{
-                                timeout(15){
-                                    unstash 'STANDALONE_INSTALLERS'
-                                    script{
-                                        def msi_file = findFiles(glob: "dist/*.msi")[0].path
-                                        powershell "New-Item -ItemType Directory -Force -Path logs; Write-Host \"Installing ${msi_file}\"; msiexec /i ${msi_file} /qn /norestart /L*v! logs\\msiexec.log"
-                                    }
-                                }
-                            }
-                            post {
-                                cleanup{
-                                    cleanWs(
-                                        deleteDirs: true,
-                                        notFailBuild: true
-                                    )
-                                }
-                            }
-                        }
-                        stage("Package MSI for Chocolatey"){
-                            agent {
-                                dockerfile {
-                                    filename 'ci/docker/chocolatey/Dockerfile'
-                                    label 'Windows&&Docker'
-                                  }
-                            }
-                            when{
-                                anyOf{
-                                    equals expected: true, actual: params.PACKAGE_WINDOWS_STANDALONE_CHOLOCATEY
-                                    equals expected: true, actual: params.DEPLOY_CHOCOLATEY
-                                }
-                                beforeAgent true
-                            }
-                            steps{
-                                unstash 'STANDALONE_INSTALLERS'
-                                timeout(15){
-                                    script{
-                                        make_chocolatey_distribution(
-                                            findFiles(glob: "dist/*.msi")[0],
-                                            get_package_version("DIST-INFO", "speedwagon.dist-info/METADATA"),
-                                            "chocolatey_package"
-                                            )
-                                    }
-                                }
-                            }
-                            post {
-                                success{
-                                    stash includes: "chocolatey_package/speedwagon/*.nupkg", name: "CHOCOLATEY_PACKAGE"
-                                    archiveArtifacts(
-                                        allowEmptyArchive: true,
-                                        artifacts: "chocolatey_package/speedwagon/*.nupkg"
-                                        )
-                                }
-                                cleanup{
-                                    cleanWs(
-                                        deleteDirs: true,
-                                        notFailBuild: true
-                                    )
-                                }
-                            }
-                        }
-                        stage("Testing Chocolatey Package: Install"){
-                            when{
-                                anyOf{
-                                    equals expected: true, actual: params.PACKAGE_WINDOWS_STANDALONE_CHOLOCATEY
-                                    equals expected: true, actual: params.DEPLOY_CHOCOLATEY
-                                }
-                                beforeAgent true
-                            }
-                            agent {
-                                dockerfile {
-                                    filename 'ci/docker/chocolatey/Dockerfile'
-                                    args '-u ContainerAdministrator'
-                                    label 'Windows&&Docker'
-                                  }
-                            }
-                            steps{
-                                unstash "CHOCOLATEY_PACKAGE"
-                                bat 'choco install speedwagon -y --pre -dv -s %WORKSPACE%\\chocolatey_package\\speedwagon'
-                                bat "speedwagon --version"
-=======
                             cleanWs(patterns: [
                                     [pattern: 'logs/*', type: 'INCLUDE'],
                                     [pattern: 'reports/coverage.xml', type: 'INCLUDE'],
@@ -1826,7 +1294,6 @@
                                         }
                                     }
                                 }
->>>>>>> 4b5e2fc1
                             }
                         }
                     }
@@ -1989,45 +1456,6 @@
         }
         stage("Deploy"){
             parallel {
-<<<<<<< HEAD
-//                 stage("Tagging git Commit"){
-//                     agent {
-//                         dockerfile {
-//                             filename 'ci/docker/python/linux/Dockerfile'
-//                             label 'linux && docker'
-//                             additionalBuildArgs '--build-arg USER_ID=$(id -u) --build-arg GROUP_ID=$(id -g) --build-arg PIP_EXTRA_INDEX_URL --build-arg PIP_INDEX_URL'
-//                         }
-//                     }
-//                     when{
-//                         allOf{
-//                             equals expected: true, actual: params.DEPLOY_ADD_TAG
-//                         }
-//                         beforeAgent true
-//                         beforeInput true
-//                     }
-//                     options{
-//                         timeout(time: 1, unit: 'DAYS')
-//                         retry(3)
-//                     }
-//                     input {
-//                           message 'Add a version tag to git commit?'
-//                           parameters {
-//                                 credentials credentialType: 'com.cloudbees.plugins.credentials.impl.UsernamePasswordCredentialsImpl', defaultValue: 'github.com', description: '', name: 'gitCreds', required: true
-//                           }
-//                     }
-//                     steps{
-//                         unstash "DIST-INFO"
-//                         gitAddVersionTag("speedwagon.dist-info/METADATA")
-//
-//                     }
-//                     post{
-//                         cleanup{
-//                             deleteDir()
-//                         }
-//                     }
-//                 }
-=======
->>>>>>> 4b5e2fc1
                 stage("Deploy to Chocolatey") {
                     when{
                         equals expected: true, actual: params.DEPLOY_CHOCOLATEY
