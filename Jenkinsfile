#!groovy
@Library("ds-utils@v0.2.3") // Uses library from https://github.com/UIUCLibrary/Jenkins_utils
import org.ds.*
import static groovy.json.JsonOutput.* // For pretty printing json data

@Library(["devpi", "PythonHelpers"]) _

def CMAKE_VERSION = "cmake3.13"
def check_jira_issue(issue, outputFile){
    script{
        def issue_response = jiraGetIssue idOrKey: issue, site: 'https://bugs.library.illinois.edu'
        try{
            def input_data = readJSON text: toJson(issue_response.data)
            writeJSON file: outputFile, json: input_data
            archiveArtifacts allowEmptyArchive: true, artifacts: outputFile
        }
        catch (Exception ex) {
            echo "Unable to create ${outputFile}. Reason: ${ex}"
        }
    }
}
def check_jira_project(project, outputFile){

    script {

        def jira_project = jiraGetProject idOrKey: project, site: 'https://bugs.library.illinois.edu'
        try{
            def input_data = readJSON text: toJson(jira_project.data)
            writeJSON file: outputFile, json: input_data
            archiveArtifacts allowEmptyArchive: true, artifacts: outputFile
        }
        catch (Exception ex) {
            echo "Unable to create ${outputFile}. Reason: ${ex}"
        }
    }
}
def check_jira(project, issue){
    check_jira_project(project, 'logs/jira_project_data.json')
    check_jira_issue(issue, "logs/jira_issue_data.json")

}
def generate_cpack_arguments(BuildWix=true, BuildNSIS=true, BuildZip=true){
    script{
        def cpack_generators = []
        def item_selected = false
        def default_generator = "WIX"

        if(BuildWix){
            cpack_generators << "WIX"
            item_selected = true
        }

        if(BuildNSIS){
            cpack_generators << "NSIS"
            item_selected = true
        }
        if(BuildZip){
            cpack_generators << "ZIP"
            item_selected = true
        }
        if(item_selected == false){
            cpack_generators << default_generator
        }

        return "${cpack_generators.join(";")}"
    }

}

def capture_ctest_results(PATH){
    script {

        def glob_expression = "${PATH}/*.xml"

        archiveArtifacts artifacts: "${glob_expression}"
        xunit testTimeMargin: '3000',
            thresholdMode: 1,
            thresholds: [
                failed(),
                skipped()
            ],
            tools: [
                CTest(
                    deleteOutputFiles: true,
                    failIfNotNew: true,
                    pattern: "${glob_expression}",
                    skipNoTestFiles: false,
                    stopProcessingIfError: true
                    )
                ]
    }
}

def get_sonarqube_unresolved_issues(report_task_file){
    script{

        def props = readProperties  file: '.scannerwork/report-task.txt'
        def response = httpRequest url : props['serverUrl'] + "/api/issues/search?componentKeys=" + props['projectKey'] + "&resolved=no"
        def outstandingIssues = readJSON text: response.content
        return outstandingIssues
    }
}

def remove_from_devpi(devpiExecutable, pkgName, pkgVersion, devpiIndex, devpiUsername, devpiPassword){
    script {
                try {
                    bat "${devpiExecutable} login ${devpiUsername} --password ${devpiPassword}"
                    bat "${devpiExecutable} use ${devpiIndex}"
                    bat "${devpiExecutable} remove -y ${pkgName}==${pkgVersion}"
                } catch (Exception ex) {
                    echo "Failed to remove ${pkgName}==${pkgVersion} from ${devpiIndex}"
            }

//        }
    }
}

def report_help_info(){
    script{
        def help_info = "Pipeline failed. If the problem is old cached data, you might need to purge the testing environment. Try manually running the pipeline again with the parameter FRESH_WORKSPACE checked."
        echo "${help_info}"
        if (env.BRANCH_NAME == "master"){
            emailext attachLog: true, body: "${help_info}\n${JOB_NAME} has current status of ${currentBuild.currentResult}. Check attached logs or ${JENKINS_URL} for more details.", recipientProviders: [developers()], subject: "${JOB_NAME} Regression"
        }
    }
}
//
def get_build_number(){
    script{
        def versionPrefix = ""

        if(currentBuild.getBuildCauses()[0].shortDescription == "Started by timer"){
            versionPrefix = "Nightly"
        }

        return VersionNumber(projectStartDate: '2017-11-08', versionNumberString: '${BUILD_DATE_FORMATTED, "yy"}${BUILD_MONTH, XX}${BUILDS_THIS_MONTH, XXX}', versionPrefix: '', worstResultForIncrement: 'SUCCESS')
    }
}


def runtox(){
    script{
        try{
            bat "pipenv run tox -p=auto -o -vv --workdir ${WORKSPACE}\\.tox --result-json=${WORKSPACE}\\logs\\tox_report.json"
        } catch (exc) {
            bat "pipenv run tox -vv --workdir ${WORKSPACE}\\.tox --result-json=${WORKSPACE}\\logs\\tox_report.json --recreate"
        }
    }

}
def deploy_to_nexus(filename, deployUrl, credId){
    script{
        withCredentials([usernamePassword(credentialsId: credId, passwordVariable: 'nexusPassword', usernameVariable: 'nexusUsername')]) {
             bat(
                 label: "Deploying ${filename} to ${deployUrl}",
                 script: "curl -v --upload ${filename} ${deployUrl} -u %nexusUsername%:%nexusPassword%"
             )
        }
    }
}
def deploy_artifacts_to_url(regex, urlDestination, jiraIssueKey){
    script{
        def installer_files  = findFiles glob: 'dist/*.msi,dist/*.exe,dist/*.zip'
        def simple_file_names = []

        installer_files.each{
            simple_file_names << it.name
        }


        input "Update standalone ${simple_file_names.join(', ')} to '${urlDestination}'? More information: ${currentBuild.absoluteUrl}"

        def new_urls = []
        try{
            installer_files.each{
                def deployUrl = "${urlDestination}" + it.name
                  deploy_to_nexus(it, deployUrl, "jenkins-nexus")
                  new_urls << deployUrl
            }
        } finally{
            def url_message_list = new_urls.collect{"* " + it}.join("\n")
            def jira_message = """The following beta file(s) are now available:
${url_message_list}
"""
            echo "${jira_message}"
            jiraComment body: "${jira_message}", issueKey: "${jiraIssueKey}"
        }
    }
}

def deploy_sscm(file_glob, pkgVersion, jiraIssueKey){
    script{
        def msi_files = findFiles glob: "${file_glob}"
        def deployment_request = requestDeploy yaml: "${WORKSPACE}/deployment.yml", file_name: msi_files[0]

        cifsPublisher(
            publishers: [[
                configName: 'SCCM Staging',
                transfers: [[
                    cleanRemote: false,
                    excludes: '',
                    flatten: false,
                    makeEmptyDirs: false,
                    noDefaultExcludes: false,
                    patternSeparator: '[, ]+',
                    remoteDirectory: '',
                    remoteDirectorySDF: false,
                    removePrefix: '',
                    sourceFiles: '*.msi'
                    ]],
                usePromotionTimestamp: false,
                useWorkspaceInPromotion: false,
                verbose: false
                ]]
            )

        jiraComment body: "Version ${pkgVersion} sent to staging for user testing.", issueKey: "${jiraIssueKey}"
        input("Deploy to production?")
        writeFile file: "${WORKSPACE}/logs/deployment_request.txt", text: deployment_request
        echo deployment_request
        cifsPublisher(
            publishers: [[
                configName: 'SCCM Upload',
                transfers: [[
                    cleanRemote: false,
                    excludes: '',
                    flatten: false,
                    makeEmptyDirs: false,
                    noDefaultExcludes: false,
                    patternSeparator: '[, ]+',
                    remoteDirectory: '',
                    remoteDirectorySDF: false,
                    removePrefix: '',
                    sourceFiles: '*.msi'
                    ]],
                usePromotionTimestamp: false,
                useWorkspaceInPromotion: false,
                verbose: false
                ]]
        )
    }
}

def postLogFileOnPullRequest(title, filename){
    script{
        if (env.CHANGE_ID){
            def log_file = readFile filename
            if(log_file.length() == 0){
                return
            }

            pullRequest.comment("""${title}
${log_file}
"""
            )
        }
    }
}

pipeline {
    agent {
        label "Windows && Python3 && longfilenames && WIX"
    }
    triggers {
        cron('@daily')
    }
    options {
        disableConcurrentBuilds()  //each branch has 1 job running at a time
//        timeout(25)  // Timeout after 20 minutes. This shouldn't take this long but it hangs for some reason
        checkoutToSubdirectory("source")
        buildDiscarder logRotator(artifactDaysToKeepStr: '10', artifactNumToKeepStr: '10')
        preserveStashes(buildCount: 5)
    }
    environment {
        PIPENV_CACHE_DIR="${WORKSPACE}\\..\\.virtualenvs\\cache\\"
        WORKON_HOME ="${WORKSPACE}\\pipenv"
        build_number = get_build_number()
        PIPENV_NOSPIN = "True"
        PKG_NAME = pythonPackageName(toolName: "CPython-3.6")
        PKG_VERSION = pythonPackageVersion(toolName: "CPython-3.6")
        DOC_ZIP_FILENAME = "${env.PKG_NAME}-${env.PKG_VERSION}.doc.zip"
        DEVPI = credentials("DS_devpi")

    }
    parameters {
        booleanParam(name: "FRESH_WORKSPACE", defaultValue: false, description: "Purge workspace before staring and checking out source")
        string(name: 'JIRA_ISSUE_VALUE', defaultValue: "PSR-83", description: 'Jira task to generate about updates.')
        booleanParam(name: "TEST_RUN_TOX", defaultValue: true, description: "Run Tox Tests")

        booleanParam(name: "PACKAGE_WINDOWS_STANDALONE_MSI", defaultValue: false, description: "Create a standalone wix based .msi installer")
        booleanParam(name: "PACKAGE_WINDOWS_STANDALONE_NSIS", defaultValue: false, description: "Create a standalone NULLSOFT NSIS based .exe installer")
        booleanParam(name: "PACKAGE_WINDOWS_STANDALONE_ZIP", defaultValue: false, description: "Create a standalone portable package")

        booleanParam(name: "DEPLOY_DEVPI", defaultValue: false, description: "Deploy to DevPi on https://devpi.library.illinois.edu/DS_Jenkins/${env.BRANCH_NAME}")
        booleanParam(name: "DEPLOY_DEVPI_PRODUCTION", defaultValue: false, description: "Deploy to https://devpi.library.illinois.edu/production/release")

        booleanParam(name: "DEPLOY_HATHI_TOOL_BETA", defaultValue: false, description: "Deploy standalone to https://jenkins.library.illinois.edu/nexus/service/rest/repository/browse/prescon-beta/")
        booleanParam(name: "DEPLOY_SCCM", defaultValue: false, description: "Request deployment of MSI installer to SCCM")
        booleanParam(name: "DEPLOY_DOCS", defaultValue: false, description: "Update online documentation")
        string(name: 'DEPLOY_DOCS_URL_SUBFOLDER', defaultValue: "speedwagon", description: 'The directory that the docs should be saved under')
    }

    stages {
        stage("Configure"){
            environment{
                PATH = "${tool 'CPython-3.6'};${tool 'CPython-3.6'}\\Scripts;${PATH}"
            }
            stages{
                stage("Initial setup"){
                    parallel{
                        stage("Purge all existing data in workspace"){
                            when{
                                anyOf{
                                    equals expected: true, actual: params.FRESH_WORKSPACE
                                    triggeredBy "TimerTriggerCause"
                                }
                            }
                            steps{
                                deleteDir()
                                dir("source"){
                                   checkout scm
                                }
                            }
                        }
                        stage("Testing Jira epic"){
                            agent any
                            options {
                                skipDefaultCheckout(true)

                            }
                            steps {
                                check_jira_project('PSR',, 'logs/jira_project_data.json')
                                check_jira_issue("${params.JIRA_ISSUE_VALUE}", "logs/jira_issue_data.json")

                            }
                            post{
                                cleanup{
                                    cleanWs(patterns: [[pattern: "logs/*.json", type: 'INCLUDE']])
                                }
                            }

                        }
                    }
                }

                stage("Cleanup"){
                    steps {
                        dir("source") {
                            stash includes: 'deployment.yml', name: "Deployment"
                        }
                    }
                }
                stage("Install Python System Dependencies"){
                    steps{
                        lock("system_python_${env.NODE_NAME}"){
                            bat "(if not exist logs mkdir logs) && python -m pip install pip --upgrade --quiet && python -m pip list > logs/pippackages_system_${env.NODE_NAME}.log"
                        }
                        bat 'python -m venv venv && venv\\Scripts\\pip.exe install "tox<3.10" sphinx pylint'


                    }
                    post{
                        always{
                            archiveArtifacts artifacts: "logs/pippackages_system_*.log"
                        }
                        cleanup{
                            cleanWs(patterns: [[pattern: "logs/pippackages_system_*.log", type: 'INCLUDE']])
                        }
                    }
                }
                stage("Installing Pipfile"){
                    options{
                        timeout(5)
                    }

                    steps {
                        dir("source"){
                            bat "pipenv install --dev --deploy && pipenv run pip list > ..\\logs\\pippackages_pipenv_${NODE_NAME}.log && pipenv check"

                        }
                    }
                    post{
                        always{
                            archiveArtifacts artifacts: "logs/pippackages_pipenv_*.log"
                        }
                        failure {
                            dir("source"){
                                bat "pipenv --rm"
                            }
                        }
                        cleanup{
                            cleanWs(patterns: [[pattern: "logs/pippackages_pipenv_*.log", type: 'INCLUDE']])
                        }
                    }
                }
            }
            post{
                always{
                    echo "Configured ${env.PKG_NAME}, version ${env.PKG_VERSION}, for testing."
                }
                failure{
                    deleteDir()
                }
            }
        }
        stage('Build') {
            environment{
                PATH = "${tool 'CPython-3.6'};${tool 'CPython-3.6'}\\Scripts;${PATH}"
            }
            parallel {
                stage("Building Python Library"){
                    steps {

                        dir("source"){
                            lock("system_pipenv_${NODE_NAME}"){
                                bat "pipenv run python setup.py build -b ${WORKSPACE}\\build 2> ${WORKSPACE}\\logs\\build_errors.log"
                            }
                        }
                    }
                    post{
                        always{
                            archiveArtifacts artifacts: "logs/build_errors.log"
                            recordIssues(tools: [pyLint(pattern: 'logs/build_errors.log')])
                        }
                        cleanup{
                            cleanWs(patterns: [[pattern: 'logs/build_errors', type: 'INCLUDE']])
                        }
                    }
                }
                stage("Sphinx Documentation"){
                    steps {
                        dir("source"){
                            bat(
                                label: "Building docs on ${env.NODE_NAME}",
                                script: "python -m pipenv run sphinx-build docs/source ${WORKSPACE}\\build\\docs\\html -d ${WORKSPACE}\\build\\docs\\.doctrees -w ${WORKSPACE}\\logs\\build_sphinx.log"
                                )
                        }
                    }
                    post{
                        always {
                            recordIssues(tools: [pep8(pattern: 'logs/build_sphinx.log')])
                            archiveArtifacts artifacts: 'logs/build_sphinx.log'
                            postLogFileOnPullRequest("Sphinx build result",'logs/build_sphinx.log')
                        }
                        success{
                            publishHTML([allowMissing: false, alwaysLinkToLastBuild: false, keepAll: false, reportDir: 'build/docs/html', reportFiles: 'index.html', reportName: 'Documentation', reportTitles: ''])
                            zip archive: true, dir: "${WORKSPACE}/build/docs/html", glob: '', zipFile: "dist/${env.DOC_ZIP_FILENAME}"
                            stash includes: "dist/${env.DOC_ZIP_FILENAME},build/docs/html/**", name: 'DOCS_ARCHIVE'

                        }
                        cleanup{
                            cleanWs(patterns:
                                    [
                                        [pattern: 'logs/build_sphinx.log', type: 'INCLUDE'],
                                        [pattern: "dist/${env.DOC_ZIP_FILENAME}", type: 'INCLUDE']
                                    ]
                                )
                        }
                    }
                }
            }
        }
        stage("Test") {
            environment{
                PATH = "${tool 'CPython-3.6'};${tool 'CPython-3.6'}\\Scripts;${PATH}"
                junit_filename = "junit-${env.NODE_NAME}-${env.GIT_COMMIT.substring(0,7)}-pytest.xml"
            }
            stages{
                stage("Run Tests"){

                    parallel {
                        stage("Run Behave BDD Tests") {
                            steps {
                                dir("source"){
                                    catchError(buildResult: "UNSTABLE", message: 'Did not pass all Behave BDD tests', stageResult: "UNSTABLE") {
                                        bat "pipenv run coverage run --parallel-mode --source=speedwagon -m behave --junit --junit-directory ${WORKSPACE}\\reports\\tests\\behave"
                                    }
                                }
                            }
                            post {
                                always {
                                    junit "reports/tests/behave/*.xml"
                                }
                            }
                        }
                        stage("Run PyTest Unit Tests"){
                            steps{
                                dir("source"){
                                    catchError(buildResult: "UNSTABLE", message: 'Did not pass all pytest tests', stageResult: "UNSTABLE") {
                                        bat "pipenv run coverage run --parallel-mode --source=speedwagon -m pytest --junitxml=${WORKSPACE}/reports/tests/pytest/${junit_filename} --junit-prefix=${env.NODE_NAME}-pytest"
                                    }
                                }
                            }
                            post {
                                always {
                                    junit "reports/tests/pytest/${junit_filename}"
                                }
                            }
                        }
                        stage("Run Doctest Tests"){
                            steps {
                                dir("source"){
                                    bat "pipenv run sphinx-build -b doctest docs\\source ${WORKSPACE}\\build\\docs -d ${WORKSPACE}\\build\\docs\\doctrees -w ${WORKSPACE}/logs/doctest.txt"
                                }
                            }
                            post{
                                always {
                                    archiveArtifacts artifacts: "logs/doctest.txt"
                                    postLogFileOnPullRequest("Doctest result",'logs/doctest.txt')
                                }
                                cleanup{
                                    cleanWs(patterns: [[pattern: 'logs/doctest.txt', type: 'INCLUDE']])
                                }
                            }
                        }
                        stage("Run MyPy Static Analysis") {
                            steps{
                                dir("source"){
                                    catchError(buildResult: "SUCCESS", message: 'MyPy found issues', stageResult: "UNSTABLE") {
                                        bat script: "pipenv run mypy -p speedwagon --html-report ${WORKSPACE}\\reports\\mypy\\html > ${WORKSPACE}\\logs\\mypy.log"
                                    }
                                }
                            }
                            post {
                                always {
                                    archiveArtifacts "logs\\mypy.log"
                                    recordIssues(tools: [myPy(pattern: 'logs/mypy.log')])
                                    publishHTML([allowMissing: true, alwaysLinkToLastBuild: false, keepAll: false, reportDir: 'reports/mypy/html/', reportFiles: 'index.html', reportName: 'MyPy HTML Report', reportTitles: ''])
                                }
                                cleanup{
                                    cleanWs(patterns: [[pattern: 'logs/mypy.log', type: 'INCLUDE']])
                                }
                            }
                        }
                        stage("Run Tox test") {
                            when{
                                equals expected: true, actual: params.TEST_RUN_TOX
                            }
                            steps {
                                dir("source"){
                                    runtox()
                                }
                            }
                            post{
                                always{
                                    archiveArtifacts allowEmptyArchive: true, artifacts: '.tox/py*/log/*.log,.tox/log/*.log,logs/tox_report.json'
                                }
                                cleanup{
                                    cleanWs deleteDirs: true, patterns: [
                                        [pattern: '.tox/py*/log/*.log', type: 'INCLUDE'],
                                        [pattern: '.tox/log/*.log', type: 'INCLUDE']
                                    ]
                                }
                            }
                        }
                        stage("Run Flake8 Static Analysis") {
                            steps{
                                dir("source"){
                                    catchError(buildResult: "SUCCESS", message: 'Flake8 found issues', stageResult: "UNSTABLE") {
                                        bat script: "pipenv run flake8 speedwagon --tee --output-file=${WORKSPACE}\\logs\\flake8.log"
                                    }
                                }
                            }
                            post {
                                always {
                                      archiveArtifacts 'logs/flake8.log'
                                      recordIssues(tools: [flake8(pattern: 'logs/flake8.log')])
                                      postLogFileOnPullRequest("flake8 result",'logs/flake8.log')
                                }
                                cleanup{
                                    cleanWs(patterns: [[pattern: 'logs/flake8.log', type: 'INCLUDE']])
                                }
                            }
                        }
                    }
                    post{
                        always{
                            dir("source"){
                                bat "\"${tool 'CPython-3.6'}\\python.exe\" -m pipenv run coverage combine && \"${tool 'CPython-3.6'}\\python.exe\" -m pipenv run coverage xml -o ${WORKSPACE}\\reports\\coverage.xml && \"${tool 'CPython-3.6'}\\python.exe\" -m pipenv run coverage html -d ${WORKSPACE}\\reports\\coverage"

                            }
                            publishHTML([allowMissing: true, alwaysLinkToLastBuild: false, keepAll: false, reportDir: "reports/coverage", reportFiles: 'index.html', reportName: 'Coverage', reportTitles: ''])
                            publishCoverage adapters: [
                                            coberturaAdapter('reports/coverage.xml')
                                            ],
                                        sourceFileResolver: sourceFiles('STORE_ALL_BUILD')
                        }

                    }
                }
                stage("Run Sonarqube Analysis"){
                    when{
                        equals expected: "master", actual: env.BRANCH_NAME
                    }
                    options{
                        timeout(5)
                    }
                    environment{
                        scannerHome = tool name: 'sonar-scanner-3.3.0', type: 'hudson.plugins.sonar.SonarRunnerInstallation'
                        PATH = "${WORKSPACE}\\venv\\Scripts;${PATH}"
                    }
                    steps{
                        withSonarQubeEnv(installationName: "sonarqube.library.illinois.edu") {
                            bat(
                                label: "Running sonar scanner",
                                script: '\
"%scannerHome%/bin/sonar-scanner" \
-D"sonar.projectBaseDir=%WORKSPACE%/source" \
-D"sonar.python.coverage.reportPaths=%WORKSPACE%/reports/coverage.xml" \
-D"sonar.python.xunit.reportPath=%WORKSPACE%/reports/tests/pytest/%junit_filename%" \
-D"sonar.working.directory=%WORKSPACE%\\.scannerwork" \
-X'
                            )

                        }
                        script{
                            def sonarqube_result = waitForQualityGate(abortPipeline: false)
                            if (sonarqube_result.status != 'OK') {
                                unstable "SonarQube quality gate: ${sonarqube_result.status}"
                            }

                            def outstandingIssues = get_sonarqube_unresolved_issues(".scannerwork/report-task.txt")
                            writeJSON file: 'reports/sonar-report.json', json: outstandingIssues

                        }
                    }
                    post{
                        always{
                            archiveArtifacts(
                                allowEmptyArchive: true,
                                artifacts: ".scannerwork/report-task.txt"
                            )
                            archiveArtifacts allowEmptyArchive: true, artifacts: 'reports/sonar-report.json'
                            recordIssues(tools: [sonarQube(pattern: 'reports/sonar-report.json')])
                        }
                    }
                }
            }
            post{
<<<<<<< HEAD
                always{
                    dir("source"){
                        bat "\"${tool 'CPython-3.6'}\\python.exe\" -m pipenv run coverage combine && \"${tool 'CPython-3.6'}\\python.exe\" -m pipenv run coverage xml -o ${WORKSPACE}\\reports\\coverage.xml && \"${tool 'CPython-3.6'}\\python.exe\" -m pipenv run coverage html -d ${WORKSPACE}\\reports\\coverage"

                    }
                    publishHTML([allowMissing: true, alwaysLinkToLastBuild: false, keepAll: false, reportDir: "reports/coverage", reportFiles: 'index.html', reportName: 'Coverage', reportTitles: ''])
                    publishCoverage adapters: [
                                    coberturaAdapter('reports/coverage.xml')
                                    ],
                                sourceFileResolver: sourceFiles('STORE_ALL_BUILD')
                    archiveArtifacts 'reports/coverage.xml'
                }
=======
>>>>>>> 6e294efc
                cleanup{
                    cleanWs(patterns: [
                            [pattern: 'reports/coverage.xml', type: 'INCLUDE'],
                            [pattern: 'reports/coverage', type: 'INCLUDE'],
                            [pattern: 'source/.coverage', type: 'INCLUDE']
                        ])
                }
            }
        }
        stage("Packaging") {
            environment{
                PATH = "${tool 'CPython-3.6'};${tool 'CPython-3.6'}\\Scripts;${PATH}"
            }
            failFast true
            parallel {
                stage("Source and Wheel formats"){
                    stages{

                        stage("Packaging sdist and wheel"){

                            steps{
                                dir("source"){
                                    bat script: "pipenv run python setup.py build -b ../build sdist -d ../dist --format zip bdist_wheel -d ../dist"
                                }
                            }

                        }
                        stage("Testing Python Packages"){
                            steps{
                                testPythonPackage(
                                    pythonToolName: "CPython-3.7",
                                    pkgRegex: "dist/*.whl,dist/*.tar.gz,dist/*.zip",
                                    testNodeLabels: "Windows",
                                    testEnvs: ["py36", "py37"]

                                )
                            }
                        }
                    }
                    post {
                        success {
                            archiveArtifacts artifacts: "dist/*.whl,dist/*.tar.gz,dist/*.zip", fingerprint: true
                            stash includes: "dist/*.whl,dist/*.tar.gz,dist/*.zip", name: 'PYTHON_PACKAGES'
                        }
                        cleanup{
                            cleanWs deleteDirs: true, patterns: [[pattern: 'dist/*.whl,dist/*.tar.gz,dist/*.zip', type: 'INCLUDE']]
                        }
                    }
                }
                stage("Windows Standalone"){
                    agent {
                        node {
                            label "Windows && Python3 && longfilenames && WIX"
//                            Not sure why what is currently breaking build
                            customWorkspace "c:/Jenkins/temp/${JOB_NAME}/standalone_build"
                        }
                    }

                    when{
                        anyOf{
                            equals expected: true, actual: params.PACKAGE_WINDOWS_STANDALONE_MSI
                            equals expected: true, actual: params.PACKAGE_WINDOWS_STANDALONE_NSIS
                            equals expected: true, actual: params.PACKAGE_WINDOWS_STANDALONE_ZIP
                            triggeredBy "TimerTriggerCause"
                        }
                    }
                    environment {
                        PATH = "${tool 'CPython-3.6'};${tool(name: 'WixToolset_311', type: 'com.cloudbees.jenkins.plugins.customtools.CustomTool')};$PATH"
                    }
                    stages{
                        stage("CMake Build"){
                            options{
                                timeout(10)
                            }
                            steps {
                                bat """if not exist "cmake_build" mkdir cmake_build
                                if not exist "logs" mkdir logs
                                if not exist "logs\\ctest" mkdir logs\\ctest
                                if not exist "temp" mkdir temp
                                """
                                cmakeBuild buildDir: 'cmake_build',
                                    cleanBuild: true,
                                    cmakeArgs: "--config Release --parallel ${NUMBER_OF_PROCESSORS} -DSPEEDWAGON_PYTHON_DEPENDENCY_CACHE=${WORKSPACE}/python_deps_cache -DSPEEDWAGON_VENV_PATH=${WORKSPACE}/standalone_venv -DPYTHON_EXECUTABLE=\"${powershell(script: '(Get-Command python).path', returnStdout: true).trim()}\" -DCTEST_DROP_LOCATION=${WORKSPACE}/logs/ctest",
                                    generator: 'Ninja',
//                                    generator: 'Visual Studio 14 2015 Win64',
                                    installation: "${CMAKE_VERSION}",
                                    sourceDir: 'source',
                                    steps: [[args: "", withCmake: true]]

                            }
                        }
                        stage("CTest"){
                            options{
                                timeout(3)
                            }
                            environment{
                                TMPDIR = "${WORKSPACE}/temp"
                            }
                            steps {
                                    ctest(
                                        arguments: "-T test -C Release -j ${NUMBER_OF_PROCESSORS}",
                                        installation: "${CMAKE_VERSION}",
                                        workingDir: 'cmake_build'
                                        )
                            }
                            post{
                                always {
                                    ctest(
                                        arguments: "-T submit",
                                        installation: "${CMAKE_VERSION}",
                                        workingDir: 'cmake_build'
                                        )
                                    capture_ctest_results("logs/ctest")
                                }

                            }

                        }
                        stage("CPack"){
                            options{
                                timeout(10)
                            }
                            steps {
                                cpack(
                                    arguments: "-C Release -G ${generate_cpack_arguments(params.PACKAGE_WINDOWS_STANDALONE_MSI, params.PACKAGE_WINDOWS_STANDALONE_NSIS, params.PACKAGE_WINDOWS_STANDALONE_ZIP)} --config cmake_build/CPackConfig.cmake -B ${WORKSPACE}/dist -V",
                                    installation: "${CMAKE_VERSION}"
                                )
                            }
                            post {
                                success{
                                    archiveArtifacts artifacts: "dist/*.msi,dist/*.exe,dist/*.zip", fingerprint: true
                                    stash includes: "dist/*.msi,dist/*.exe,dist/*.zip", name: "STANDALONE_INSTALLERS"
                                }
                                failure {

                                    archiveArtifacts allowEmptyArchive: true, artifacts: "dist/**/wix.log,dist/**/*.wxs"
                                }
                            }
                        }
                    }
                    post {
                        failure {
                            cleanWs(
                                deleteDirs: true,
                                disableDeferredWipeout: true,
                                patterns: [
                                    [pattern: 'standalone_venv ', type: 'INCLUDE'],
                                    [pattern: 'python_deps_cache', type: 'INCLUDE'],

                                    ]
                                )
                            dir("standalone_venv"){
                                deleteDir()
                            }
                        }
                        cleanup{
                            cleanWs(
                                deleteDirs: true,
                                disableDeferredWipeout: true,
                                patterns: [
                                    [pattern: 'cmake_build', type: 'INCLUDE'],
                                    [pattern: '*@tmp', type: 'INCLUDE'],
                                    [pattern: 'source', type: 'INCLUDE'],
                                    [pattern: 'temp', type: 'INCLUDE'],
                                    [pattern: 'dist', type: 'INCLUDE'],
                                    [pattern: 'logs', type: 'INCLUDE'],
                                    [pattern: 'generatedJUnitFiles', type: 'INCLUDE']
                                ]
                            )
                        }
                    }
                }
            }


        }
        stage("Deploy to Devpi"){
            when {
                allOf{
                    anyOf{
                        equals expected: true, actual: params.DEPLOY_DEVPI
                        triggeredBy "TimerTriggerCause"
                    }
                    anyOf {
                        equals expected: "master", actual: env.BRANCH_NAME
                        equals expected: "dev", actual: env.BRANCH_NAME
                    }
                }
            }
            options{
                timestamps()
            }
            environment{
                PATH = "${WORKSPACE}\\venv\\Scripts;${tool 'CPython-3.6'};${tool 'CPython-3.6'}\\Scripts;${PATH}"
            }

            stages{

                stage("Deploy to Devpi Staging") {

                    steps {
                        unstash 'DOCS_ARCHIVE'
                        unstash 'PYTHON_PACKAGES'
                        bat "pip install devpi-client && devpi use https://devpi.library.illinois.edu && devpi login %DEVPI_USR% --password %DEVPI_PSW% && devpi use /%DEVPI_USR%/${env.BRANCH_NAME}_staging && devpi upload --from-dir dist"
                    }
                }
                stage("Test DevPi packages") {
                    parallel {
                        stage("Source Distribution: .zip") {
                            agent {
                                node {
                                    label "Windows && Python3 && !Docker"
                                }
                            }
                            options {
                                skipDefaultCheckout(true)

                            }

                            stages{

                                stage("Creating Env for DevPi to test sdist"){
                                    environment{
                                        PATH = "${tool 'CPython-3.6'};${PATH}"
                                    }
                                    steps {
                                        lock("system_python_${NODE_NAME}"){
                                            bat "python -m venv venv"
                                        }
                                        bat "venv\\Scripts\\python.exe -m pip install pip --upgrade && venv\\Scripts\\pip.exe install setuptools --upgrade && venv\\Scripts\\pip.exe install \"tox<3.7\" detox devpi-client"
                                    }
                                }
                                stage("Testing sdist"){
                                    environment{
                                        PATH = "${tool 'CPython-3.6'};${tool 'CPython-3.6'}\\Scripts;${tool 'CPython-3.7'};$PATH"
                                    }
                                    options{
                                        timeout(10)
                                    }
                                    steps{
                                        bat "devpi use https://devpi.library.illinois.edu/${env.BRANCH_NAME}_staging"
                                        devpiTest(
                                            devpiExecutable: "${powershell(script: '(Get-Command devpi).path', returnStdout: true).trim()}",
                                            url: "https://devpi.library.illinois.edu",
                                            index: "${env.BRANCH_NAME}_staging",
                                            pkgName: "${env.PKG_NAME}",
                                            pkgVersion: "${env.PKG_VERSION}",
                                            pkgRegex: "zip",
                                            detox: false
                                        )
                                    }
                                }

                            }
                            post{
                                cleanup{
                                    cleanWs deleteDirs: true, patterns: [
                                            [pattern: 'certs', type: 'INCLUDE'],
                                            [pattern: '*tmp', type: 'INCLUDE']
                                        ]
                                }
                            }
                        }

                        stage("Built Distribution: .whl") {
                            agent {
                                node {
                                    label "Windows && Python3 && !Docker"
                                }
                            }
                            options {
                                skipDefaultCheckout(true)
                            }
                            environment{
                                PATH = "${tool 'CPython-3.6'};${tool 'CPython-3.6'}\\Scripts;${tool 'CPython-3.7'};$PATH"
                            }
                            stages{
                                stage("Creating Env for DevPi to test whl"){
                                    steps{
                                        lock("system_python_${NODE_NAME}"){
                                            bat "python -m pip install pip --upgrade && python -m venv venv "
                                        }
                                        bat "venv\\Scripts\\python.exe -m pip install pip --upgrade && venv\\Scripts\\pip.exe install setuptools --upgrade && venv\\Scripts\\pip.exe install \"tox<3.7\"  detox devpi-client"
                                    }
                                }
                                stage("Testing Whl"){
                                    options{
                                        timeout(10)
                                    }
                                    steps {
                                        devpiTest(
                                            devpiExecutable: "${powershell(script: '(Get-Command devpi).path', returnStdout: true).trim()}",
                                            url: "https://devpi.library.illinois.edu",
                                            index: "${env.BRANCH_NAME}_staging",
                                            pkgName: "${env.PKG_NAME}",
                                            pkgVersion: "${env.PKG_VERSION}",
                                            pkgRegex: "whl",
                                            detox: false
                                        )
                                    }
                                }
                            }


                            post{
                                failure{
                                    cleanWs deleteDirs: true, patterns: [[pattern: 'venv', type: 'INCLUDE']]
                                }
                                cleanup{
                                    cleanWs deleteDirs: true, patterns: [
                                            [pattern: 'certs', type: 'INCLUDE'],
                                            [pattern: '*tmp', type: 'INCLUDE']
                                        ]
                                }
                            }
                        }
                    }
                    post {
                        success {
                            bat(
                                label: "it Worked. Pushing file to ${env.BRANCH_NAME} index",
                                script:"venv\\Scripts\\devpi.exe use https://devpi.library.illinois.edu/${env.BRANCH_NAME}_staging && devpi login ${env.DEVPI_USR} --password ${env.DEVPI_PSW} && venv\\Scripts\\devpi.exe use http://devpi.library.illinois.edu/DS_Jenkins/${env.BRANCH_NAME}_staging && venv\\Scripts\\devpi.exe push ${env.PKG_NAME}==${env.PKG_VERSION} DS_Jenkins/${env.BRANCH_NAME}"
                            )
                        }
                    }
                }
                stage("Deploy to DevPi Production") {
                    when {
                        allOf{
                            equals expected: true, actual: params.DEPLOY_DEVPI_PRODUCTION
                            branch "master"
                        }
                    }
                    steps {
                        input "Release ${env.PKG_NAME} ${env.PKG_VERSION} to DevPi Production?"
                        bat "venv\\Scripts\\devpi.exe login ${env.DEVPI_USR} --password ${env.DEVPI_PSW} && venv\\Scripts\\devpi.exe use /${env.DEVPI_USR}/${env.BRANCH_NAME}_staging && venv\\Scripts\\devpi.exe push ${env.PKG_NAME}==${env.PKG_VERSION} production/release"
                    }
                    post{
                        success{
                            jiraComment body: "Version ${env.PKG_VERSION} was added to https://devpi.library.illinois.edu/production/release index.", issueKey: "${params.JIRA_ISSUE_VALUE}"
                        }
                    }
                }
            }
            post{
                cleanup{
                    remove_from_devpi("venv\\Scripts\\devpi.exe", "${env.PKG_NAME}", "${env.PKG_VERSION}", "/${env.DEVPI_USR}/${env.BRANCH_NAME}_staging", "${env.DEVPI_USR}", "${env.DEVPI_PSW}")
                }
            }
        }
        stage("Deploy"){
            parallel {
                stage("Deploy Online Documentation") {
                    when{
                        equals expected: true, actual: params.DEPLOY_DOCS
                    }
                    steps{
                        unstash "DOCS_ARCHIVE"

                        dir("build/docs/html/"){
                            input 'Update project documentation?'
                            sshPublisher(
                                publishers: [
                                    sshPublisherDesc(
                                        configName: 'apache-ns - lib-dccuser-updater',
                                        sshLabel: [label: 'Linux'],
                                        transfers: [sshTransfer(excludes: '',
                                        execCommand: '',
                                        execTimeout: 120000,
                                        flatten: false,
                                        makeEmptyDirs: false,
                                        noDefaultExcludes: false,
                                        patternSeparator: '[, ]+',
                                        remoteDirectory: "${params.DEPLOY_DOCS_URL_SUBFOLDER}",
                                        remoteDirectorySDF: false,
                                        removePrefix: '',
                                        sourceFiles: '**')],
                                    usePromotionTimestamp: false,
                                    useWorkspaceInPromotion: false,
                                    verbose: true
                                    )
                                ]
                            )
                        }
                    }
                    post{
                        success{
                            jiraComment body: "Documentation updated. https://www.library.illinois.edu/dccdocs/${params.DEPLOY_DOCS_URL_SUBFOLDER}", issueKey: "${params.JIRA_ISSUE_VALUE}"
                        }
                    }
                }
                stage("Deploy standalone to Hathi tools Beta"){
                    when {
                        allOf{
                            equals expected: true, actual: params.DEPLOY_HATHI_TOOL_BETA
                            anyOf{
                                equals expected: true, actual: params.PACKAGE_WINDOWS_STANDALONE_MSI
                                equals expected: true, actual: params.PACKAGE_WINDOWS_STANDALONE_NSIS
                                equals expected: true, actual: params.PACKAGE_WINDOWS_STANDALONE_ZIP
                            }
                        }

                    }
                    agent{
                        node{
                            label "Windows"
                        }
                    }
                    options {
                        skipDefaultCheckout(true)
                    }
                    steps {
                        unstash "STANDALONE_INSTALLERS"
                        deploy_artifacts_to_url('dist/*.msi,dist/*.exe,dist/*.zip', "https://jenkins.library.illinois.edu/nexus/repository/prescon-beta/speedwagon/", params.JIRA_ISSUE_VALUE)
                    }
                    post{
                        cleanup{

                            cleanWs deleteDirs: true, patterns: [[pattern: 'dist/*.*', type: 'INCLUDE']]
                        }
                    }
                }

                stage("Deploy Standalone Build to SCCM") {
                    when {
                        allOf{
                            equals expected: true, actual: params.DEPLOY_SCCM
                            anyOf{
                                equals expected: true, actual: params.PACKAGE_WINDOWS_STANDALONE_MSI
                                equals expected: true, actual: params.PACKAGE_WINDOWS_STANDALONE_NSIS
                                equals expected: true, actual: params.PACKAGE_WINDOWS_STANDALONE_ZIP
                            }
                            branch "master"
                        }
                    }
                    options {
                        skipDefaultCheckout(true)
                    }
                    steps {
                        unstash "STANDALONE_INSTALLERS"
                        unstash "Deployment"
                        script{
                            dir("dist"){
                                deploy_sscm("*.msi", "${env.PKG_VERSION}", "${params.JIRA_ISSUE_VALUE}")
                            }
                        }
                    }
                    post {
                        success {
                            jiraComment body: "Deployment request was sent to SCCM for version ${env.PKG_VERSION}.", issueKey: "${params.JIRA_ISSUE_VALUE}"
                            archiveArtifacts artifacts: "logs/deployment_request.txt"
                        }
                    }
                }
            }
        }

    }
    post {
        failure {
            report_help_info()
            dir("source"){
                bat "\"${tool 'CPython-3.6'}\\Scripts\\pipenv\" --rm"
            }
        }
        cleanup {
            cleanWs(
                deleteDirs: true,
                patterns: [
                    [pattern: 'logs', type: 'INCLUDE'],
                    [pattern: '.scannerwork', type: 'INCLUDE'],
                    [pattern: 'source', type: 'INCLUDE'],
                    [pattern: 'dist', type: 'INCLUDE'],
                    [pattern: 'build', type: 'INCLUDE'],
                    [pattern: 'reports', type: 'INCLUDE'],
                    [pattern: '*tmp', type: 'INCLUDE']
                ],

            )
        }

    }
}<|MERGE_RESOLUTION|>--- conflicted
+++ resolved
@@ -637,21 +637,6 @@
                 }
             }
             post{
-<<<<<<< HEAD
-                always{
-                    dir("source"){
-                        bat "\"${tool 'CPython-3.6'}\\python.exe\" -m pipenv run coverage combine && \"${tool 'CPython-3.6'}\\python.exe\" -m pipenv run coverage xml -o ${WORKSPACE}\\reports\\coverage.xml && \"${tool 'CPython-3.6'}\\python.exe\" -m pipenv run coverage html -d ${WORKSPACE}\\reports\\coverage"
-
-                    }
-                    publishHTML([allowMissing: true, alwaysLinkToLastBuild: false, keepAll: false, reportDir: "reports/coverage", reportFiles: 'index.html', reportName: 'Coverage', reportTitles: ''])
-                    publishCoverage adapters: [
-                                    coberturaAdapter('reports/coverage.xml')
-                                    ],
-                                sourceFileResolver: sourceFiles('STORE_ALL_BUILD')
-                    archiveArtifacts 'reports/coverage.xml'
-                }
-=======
->>>>>>> 6e294efc
                 cleanup{
                     cleanWs(patterns: [
                             [pattern: 'reports/coverage.xml', type: 'INCLUDE'],
